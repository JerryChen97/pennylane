--- conflicted
+++ resolved
@@ -728,17 +728,11 @@
         """Test that a warning is raised and all parameters are trainable in the expanded
         tape when not all parameters in U3 are trainable"""
         qs = qml.tape.QuantumScript(
-<<<<<<< HEAD
-            [qml.U3(qml.numpy.array(0.2), 0.4, qml.numpy.array(0.6), wires=0)],
-            [qml.expval(qml.PauliZ(0))],
-        )
-=======
             [qml.U3(qml.numpy.array(0.2), qml.numpy.array(0.4), qml.numpy.array(0.6), wires=0)],
             [qml.expval(qml.PauliZ(0))],
-        )
-        qs.trainable_params = [0, 2]
-
->>>>>>> c12a29ca
+            trainable_params=[0, 2],
+        )
+
         program = qml.device("default.qubit").preprocess(
             ExecutionConfig(gradient_method="adjoint")
         )[0]
@@ -836,11 +830,7 @@
 
         assert all(qml.equal(o1, o2) for o1, o2 in zip(qs_valid.operations, expected_ops))
         assert all(qml.equal(o1, o2) for o1, o2 in zip(qs.measurements, qs_valid.measurements))
-<<<<<<< HEAD
         assert qs_valid.trainable_params == [1, 2, 3]
-        assert qs.shots == qs_valid.shots
-=======
-        assert qs_valid.trainable_params == [0, 1, 2, 3]
         assert qs.shots == qs_valid.shots
 
     def test_untrainable_operations(self):
@@ -853,5 +843,4 @@
             return qml.expval(qml.PauliZ(2))
 
         x = pnp.array(1.1, requires_grad=True)
-        assert qml.jacobian(circuit)(x) == 0
->>>>>>> c12a29ca
+        assert qml.jacobian(circuit)(x) == 0