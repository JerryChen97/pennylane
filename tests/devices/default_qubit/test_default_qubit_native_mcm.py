# Copyright 2023 Xanadu Quantum Technologies Inc.

# Licensed under the Apache License, Version 2.0 (the "License");
# you may not use this file except in compliance with the License.
# You may obtain a copy of the License at

#     http://www.apache.org/licenses/LICENSE-2.0

# Unless required by applicable law or agreed to in writing, software
# distributed under the License is distributed on an "AS IS" BASIS,
# WITHOUT WARRANTIES OR CONDITIONS OF ANY KIND, either express or implied.
# See the License for the specific language governing permissions and
# limitations under the License.
"""Tests for default qubit preprocessing."""
from functools import reduce
from typing import Sequence

from flaky import flaky
import numpy as np
import pytest

import pennylane as qml
from pennylane.devices.qubit.apply_operation import apply_mid_measure, MidMeasureMP
from pennylane.devices.qubit.simulate import (
    accumulate_native_mcm,
    parse_native_mid_circuit_measurements,
)


def validate_counts(shots, results1, results2):
    if isinstance(results1, Sequence):
        assert isinstance(results2, Sequence)
        assert len(results1) == len(results2)
        for r1, r2 in zip(results1, results2):
            validate_counts(shots, r1, r2)
        return
    for r1 in results1.items():
        key1, val1 = r1
        val2 = results2[key1]
        if abs(val1 + val2) > 100:
            assert abs(val1 - val2) < (abs(val1 + val2) // 10)


def validate_samples(shots, results1, results2):
    if isinstance(shots, Sequence):
        assert isinstance(results1, Sequence)
        assert isinstance(results2, Sequence)
        assert len(results1) == len(results2)
        for s, r1, r2 in zip(shots, results1, results2):
            validate_samples(s, r1, r2)
    else:
        sh1, sh2 = results1.shape[0], results2.shape[0]
        assert abs(sh1 - sh2) < (abs(sh1 + sh2) // 10)
        assert results1.ndim == results2.ndim
        if results2.ndim > 1:
            assert results1.shape[1] == results2.shape[1]
        assert abs(np.sum(results1) - np.sum(results2)) < (results2.size // 10)


def validate_expval(shots, results1, results2):
    if isinstance(results1, Sequence):
        assert isinstance(results2, Sequence)
        assert len(results1) == len(results2)
        results1 = reduce(lambda x, y: x + y, results1) / len(results1)
        results2 = reduce(lambda x, y: x + y, results2) / len(results2)
        validate_expval(shots, results1, results2)
        return
    if shots is None:
        assert np.allclose(results1, results2)
<<<<<<< HEAD
    assert np.allclose(results1, results2, atol=0.01, rtol=0.1)
=======
        return
    assert np.allclose(results1, results2, atol=0, rtol=0.3)
>>>>>>> 12e761b5


def validate_measurements(func, shots, results1, results2):
    if func is qml.counts:
        validate_counts(shots, results1, results2)
        return

    if func is qml.sample:
        validate_samples(shots, results1, results2)
        return

    validate_expval(shots, results1, results2)


def test_apply_mid_measure():
    with pytest.raises(ValueError, match="MidMeasureMP cannot be applied to batched states."):
<<<<<<< HEAD
        _ = apply_mid_measure(MidMeasureMP(0), np.zeros((2, 2)), is_state_batched=True)
    state, sample = apply_mid_measure(MidMeasureMP(0), np.zeros(2))
    assert sample == 0
    assert np.allclose(state, 0.0)


def test_accumulate_native_mcm():
    with pytest.raises(
        TypeError, match=f"Unsupported measurement of {type(qml.var(qml.PauliZ(0)))}"
    ):
        accumulate_native_mcm(qml.tape.QuantumScript([], [qml.var(qml.PauliZ(0))]), [None], [None])
=======
        _ = apply_mid_measure(
            MidMeasureMP(0), np.zeros((2, 2)), is_state_batched=True, mid_measurements={}
        )
    with pytest.raises(ValueError, match="Cannot normalize projected state."):
        _ = apply_mid_measure(MidMeasureMP(0), np.zeros(2), mid_measurements={})
>>>>>>> 12e761b5


@pytest.mark.parametrize(
    "measurement",
    [
        qml.state(),
        qml.density_matrix(0),
        qml.vn_entropy(0),
        qml.mutual_info(0, 1),
        qml.purity(0),
        qml.classical_shadow(0),
    ],
)
def test_parse_native_mid_circuit_measurements(measurement):
    circuit = qml.tape.QuantumScript([qml.RX(1, 0)], [measurement])
    with pytest.raises(ValueError, match="Native mid-circuit measurement mode does not support"):
        parse_native_mid_circuit_measurements(circuit, None, None)


def test_unsupported_measurement():
    dev = qml.device("default.qubit", shots=1000)
    params = np.pi / 4 * np.ones(2)

    @qml.qnode(dev)
    def func(x, y):
        qml.RX(x, wires=0)
        m0 = qml.measure(0)
        qml.cond(m0, qml.RY)(y, wires=1)
        return qml.classical_shadow(wires=0)

    with pytest.raises(
        TypeError,
        match=f"Unsupported measurement of {type(qml.classical_shadow(wires=0))}",
    ):
        func(*params)


@flaky(max_runs=5)
@pytest.mark.parametrize("shots", [None, 1000, [1000, 1001]])
@pytest.mark.parametrize("postselect", [None, 0, 1])
@pytest.mark.parametrize("reset", [False, True])
@pytest.mark.parametrize("measure_f", [qml.counts, qml.expval, qml.probs, qml.sample, qml.var])
def test_single_mcm_single_measure_mcm(shots, postselect, reset, measure_f):
    """Tests that DefaultQubit handles a circuit with a single mid-circuit measurement and a
    conditional gate. A single measurement of the mid-circuit measurement value is performed at
    the end."""

    dev = qml.device("default.qubit", shots=shots)
    params = np.pi / 4 * np.ones(2)

    @qml.qnode(dev)
    def func1(x, y):
        qml.RX(x, wires=0)
        m0 = qml.measure(0, reset=reset, postselect=postselect)
        qml.cond(m0, qml.RY)(y, wires=1)
        return measure_f(op=m0)

<<<<<<< HEAD
    @qml.qnode(dev)
    @qml.defer_measurements
    def func2(x, y):
        qml.RX(x, wires=0)
        m0 = qml.measure(0, reset=reset, postselect=postselect)
        qml.cond(m0, qml.RY)(y, wires=1)
        return measure_f(op=m0)
=======
    func2 = qml.defer_measurements(func1)
>>>>>>> 12e761b5

    if shots is None and measure_f in (qml.counts, qml.sample):
        return

    results1 = func1(*params)
    results2 = func2(*params)

    if postselect is None or measure_f in (qml.expval, qml.probs, qml.var):
        validate_measurements(measure_f, shots, results1, results2)


# pylint: disable=unused-argument
def obs_tape(x, y, z, reset=False, postselect=None):
    qml.RX(x, 0)
    qml.RZ(np.pi / 4, 0)
    m0 = qml.measure(0, reset=reset)
    qml.cond(m0 == 0, qml.RX)(np.pi / 4, 0)
    qml.cond(m0 == 0, qml.RZ)(np.pi / 4, 0)
    qml.cond(m0 == 1, qml.RX)(-np.pi / 4, 0)
    qml.cond(m0 == 1, qml.RZ)(-np.pi / 4, 0)
    qml.RX(y, 1)
    qml.RZ(np.pi / 4, 1)
    m1 = qml.measure(1, postselect=postselect)
    qml.cond(m1 == 0, qml.RX)(np.pi / 4, 1)
    qml.cond(m1 == 0, qml.RZ)(np.pi / 4, 1)
    qml.cond(m1 == 1, qml.RX)(-np.pi / 4, 1)
    qml.cond(m1 == 1, qml.RZ)(-np.pi / 4, 1)
    return m0, m1


@flaky(max_runs=5)
@pytest.mark.parametrize("shots", [None, 10000, [10000, 10001]])
@pytest.mark.parametrize("postselect", [None, 0, 1])
@pytest.mark.parametrize("reset", [False, True])
@pytest.mark.parametrize("measure_f", [qml.counts, qml.expval, qml.probs, qml.sample, qml.var])
@pytest.mark.parametrize("obs", [qml.PauliZ(0), qml.PauliY(1), qml.PauliZ(0) @ qml.PauliY(1)])
def test_single_mcm_single_measure_obs(shots, postselect, reset, measure_f, obs):
    """Tests that DefaultQubit handles a circuit with a single mid-circuit measurement and a
    conditional gate. A single measurement of a common observable is performed at the end."""

    dev = qml.device("default.qubit", shots=shots)
    params = [np.pi / 7, np.pi / 6, -np.pi / 5]

    @qml.qnode(dev)
    def func1(x, y, z):
        obs_tape(x, y, z, reset=reset, postselect=postselect)
        return measure_f(op=obs)

    @qml.qnode(dev)
    @qml.defer_measurements
    def func2(x, y, z):
        obs_tape(x, y, z, reset=reset, postselect=postselect)
        return measure_f(op=obs)

    if shots is None and measure_f in (qml.counts, qml.sample):
        return

    results1 = func1(*params)
    results2 = func2(*params)

    if postselect is None or measure_f in (qml.expval, qml.probs, qml.var):
        validate_measurements(measure_f, shots, results1, results2)


@flaky(max_runs=5)
@pytest.mark.parametrize("shots", [None, 1000, [1000, 1001]])
@pytest.mark.parametrize("postselect", [None, 0, 1])
@pytest.mark.parametrize("reset", [False, True])
@pytest.mark.parametrize("measure_f", [qml.counts, qml.probs, qml.sample])
@pytest.mark.parametrize("wires", [[0], [0, 1]])
def test_single_mcm_single_measure_wires(shots, postselect, reset, measure_f, wires):
    """Tests that DefaultQubit handles a circuit with a single mid-circuit measurement and a
    conditional gate. A single measurement of one or several wires is performed at the end."""

    dev = qml.device("default.qubit", shots=shots)
    params = np.pi / 4 * np.ones(2)

    @qml.qnode(dev)
    def func1(x, y):
        qml.RX(x, wires=0)
        m0 = qml.measure(0, reset=reset, postselect=postselect)
        qml.cond(m0, qml.RY)(y, wires=1)
        return measure_f(wires=wires)

<<<<<<< HEAD
    @qml.qnode(dev)
    @qml.defer_measurements
    def func2(x, y):
        qml.RX(x, wires=0)
        m0 = qml.measure(0, reset=reset, postselect=postselect)
        qml.cond(m0, qml.RY)(y, wires=1)
        return measure_f(wires=wires)
=======
    func2 = qml.defer_measurements(func1)
>>>>>>> 12e761b5

    if shots is None and measure_f in (qml.counts, qml.sample):
        return

    results1 = func1(*params)
    results2 = func2(*params)

    if postselect is None or measure_f in (qml.expval, qml.probs, qml.var):
        validate_measurements(measure_f, shots, results1, results2)


@flaky(max_runs=5)
@pytest.mark.parametrize("shots", [10000])
@pytest.mark.parametrize("postselect", [None, 0, 1])
@pytest.mark.parametrize("reset", [False, True])
@pytest.mark.parametrize("measure_f", [qml.counts, qml.expval, qml.probs, qml.sample, qml.var])
def test_single_mcm_multiple_measurements(shots, postselect, reset, measure_f):
    """Tests that DefaultQubit handles a circuit with a single mid-circuit measurement with reset
    and a conditional gate. Multiple measurements of the mid-circuit measurement value are
    performed."""

    dev = qml.device("default.qubit", shots=shots)
    params = [np.pi / 7, np.pi / 6, -np.pi / 5]
    obs = qml.PauliY(1)

    @qml.qnode(dev)
    def func1(x, y, z):
        mcms = obs_tape(x, y, z, reset=reset, postselect=postselect)
        return measure_f(op=obs), measure_f(op=mcms[0])

<<<<<<< HEAD
    @qml.qnode(dev)
    @qml.defer_measurements
    def func2(x, y, z):
        mcms = obs_tape(x, y, z, reset=reset, postselect=postselect)
        return measure_f(op=obs), measure_f(op=mcms[0])

    results1 = func1(*params)
    results2 = func2(*params)

    if postselect is None or measure_f in (qml.expval, qml.probs, qml.var):
        for r1, r2 in zip(results1, results2):
            validate_measurements(measure_f, shots, r1, r2)


@flaky(max_runs=5)
@pytest.mark.parametrize("shots", [None, 10000, [10000, 10001]])
@pytest.mark.parametrize("postselect", [None, 0, 1])
@pytest.mark.parametrize("reset", [False, True])
@pytest.mark.parametrize("measure_f", [qml.counts, qml.expval, qml.sample, qml.var])
def test_composite_mcm_measure_composite_mcm(shots, postselect, reset, measure_f):
    """Tests that DefaultQubit handles a circuit with a composite mid-circuit measurement and a
    conditional gate. A single measurement of a composite mid-circuit measurement is performed
    at the end."""

    dev = qml.device("default.qubit", shots=shots)
    param = np.pi / 3

    @qml.qnode(dev)
    def func1(x):
        qml.RX(x, 0)
        m0 = qml.measure(0)
        qml.RX(0.5 * x, 1)
        m1 = qml.measure(1, reset=reset, postselect=postselect)
        qml.cond((m0 + m1) == 2, qml.RY)(2.0 * x, 0)
        m2 = qml.measure(0)
        return measure_f(op=(m0 - 2 * m1) * m2 + 7)

    @qml.qnode(dev)
    @qml.defer_measurements
    def func2(x):
        qml.RX(x, 0)
        m0 = qml.measure(0)
        qml.RX(0.5 * x, 1)
        m1 = qml.measure(1, reset=reset, postselect=postselect)
        qml.cond((m0 + m1) == 2, qml.RY)(2.0 * x, 0)
        m2 = qml.measure(0)
        return measure_f(op=(m0 - 2 * m1) * m2 + 7)

    if shots is None and measure_f in (qml.counts, qml.sample):
        return

    results1 = func1(param)
    results2 = func2(param)

    if postselect is None or measure_f in (qml.expval, qml.probs, qml.var):
        validate_measurements(measure_f, shots, results1, results2)


@flaky(max_runs=5)
@pytest.mark.parametrize("shots", [None, 10000, [10000, 10001]])
@pytest.mark.parametrize("postselect", [None, 0, 1])
@pytest.mark.parametrize("reset", [False, True])
@pytest.mark.parametrize("measure_f", [qml.counts, qml.expval, qml.probs, qml.sample, qml.var])
def test_composite_mcm_single_measure_obs(shots, postselect, reset, measure_f):
    """Tests that DefaultQubit handles a circuit with a composite mid-circuit measurement and a
    conditional gate. A single measurement of a common observable is performed at the end."""

    dev = qml.device("default.qubit", shots=shots)
    params = [np.pi / 7, np.pi / 6, -np.pi / 5]
    obs = qml.PauliZ(0) @ qml.PauliY(1)

    @qml.qnode(dev)
    def func1(x, y, z):
        mcms = obs_tape(x, y, z, reset=reset, postselect=postselect)
        qml.cond(mcms[0] != mcms[1], qml.RY)(z, wires=0)
        qml.cond(mcms[0] == mcms[1], qml.RY)(z, wires=1)
        return measure_f(op=obs)

    @qml.qnode(dev)
    @qml.defer_measurements
    def func2(x, y, z):
        mcms = obs_tape(x, y, z, reset=reset, postselect=postselect)
        qml.cond(mcms[0] != mcms[1], qml.RY)(z, wires=0)
        qml.cond(mcms[0] == mcms[1], qml.RY)(z, wires=1)
        return measure_f(op=obs)

    if shots is None and measure_f in (qml.counts, qml.sample):
        return
=======
    func2 = qml.defer_measurements(func1)
>>>>>>> 12e761b5

    results1 = func1(*params)
    results2 = func2(*params)

    if postselect is None or measure_f in (qml.expval, qml.probs, qml.var):
        validate_measurements(measure_f, shots, results1, results2)


@flaky(max_runs=5)
@pytest.mark.parametrize("shots", [10000, [10000, 10001]])
@pytest.mark.parametrize("postselect", [None, 0, 1])
@pytest.mark.parametrize("reset", [False, True])
@pytest.mark.parametrize("measure_f", [qml.counts, qml.probs, qml.sample])
def test_composite_mcm_measure_value_list(shots, postselect, reset, measure_f):
    """Tests that DefaultQubit handles a circuit with a composite mid-circuit measurement and a
    conditional gate. A single measurement of a composite mid-circuit measurement is performed
    at the end."""

    dev = qml.device("default.qubit", shots=shots)
    param = np.pi / 3

    @qml.qnode(dev)
    def func1(x):
        qml.RX(x, 0)
        m0 = qml.measure(0)
        qml.RX(0.5 * x, 1)
        m1 = qml.measure(1, reset=reset, postselect=postselect)
        qml.cond((m0 + m1) == 2, qml.RY)(2.0 * x, 0)
        m2 = qml.measure(0)
        return measure_f(op=[m0, m1, m2])

    @qml.qnode(dev)
    @qml.defer_measurements
    def func2(x):
        qml.RX(x, 0)
        m0 = qml.measure(0)
        qml.RX(0.5 * x, 1)
        m1 = qml.measure(1, reset=reset, postselect=postselect)
        qml.cond((m0 + m1) == 2, qml.RY)(2.0 * x, 0)
        m2 = qml.measure(0)
        return measure_f(op=[m0, m1, m2])

    results1 = func1(param)
    results2 = func2(param)

    validate_measurements(measure_f, shots, results1, results2)


@flaky(max_runs=5)
@pytest.mark.parametrize("shots", [10000])
@pytest.mark.parametrize("postselect", [None, 0, 1])
@pytest.mark.parametrize("reset", [False, True])
@pytest.mark.parametrize("measure_f", [qml.expval])
def composite_mcm_gradient_measure_obs(shots, postselect, reset, measure_f):
    """Tests that DefaultQubit can differentiate a circuit with a composite mid-circuit
    measurement and a conditional gate. A single measurement of a common observable is
    performed at the end."""

    dev = qml.device("default.qubit", shots=shots)
    param = qml.numpy.array([np.pi / 3, np.pi / 6])
    obs = qml.PauliZ(0) @ qml.PauliZ(1)

    @qml.qnode(dev, diff_method="parameter-shift")
    def func1(x, y):
        qml.RX(x, 0)
        m0 = qml.measure(0)
        qml.RX(y, 1)
        m1 = qml.measure(1, reset=reset, postselect=postselect)
        qml.cond((m0 + m1) == 2, qml.RY)(2 * np.pi / 3, 0)
        qml.cond((m0 + m1) > 0, qml.RY)(2 * np.pi / 3, 1)
        return measure_f(op=obs)

    @qml.qnode(dev, diff_method="parameter-shift")
    @qml.defer_measurements
    def func2(x, y):
        qml.RX(x, 0)
        m0 = qml.measure(0)
        qml.RX(y, 1)
        m1 = qml.measure(1, reset=reset, postselect=postselect)
        qml.cond((m0 + m1) == 2, qml.RY)(2 * np.pi / 3, 0)
        qml.cond((m0 + m1) > 0, qml.RY)(2 * np.pi / 3, 1)
        return measure_f(op=obs)

    results1 = func1(*param)
    results2 = func2(*param)

    validate_measurements(measure_f, shots, results1, results2)

    grad1 = qml.grad(func1)(*param)
    grad2 = qml.grad(func2)(*param)

    assert np.allclose(grad1, grad2, atol=0.01, rtol=0.3)<|MERGE_RESOLUTION|>--- conflicted
+++ resolved
@@ -38,7 +38,7 @@
         key1, val1 = r1
         val2 = results2[key1]
         if abs(val1 + val2) > 100:
-            assert abs(val1 - val2) < (abs(val1 + val2) // 10)
+            assert np.allclose(val1, val2, rtol=20, atol=0.2)
 
 
 def validate_samples(shots, results1, results2):
@@ -50,11 +50,11 @@
             validate_samples(s, r1, r2)
     else:
         sh1, sh2 = results1.shape[0], results2.shape[0]
-        assert abs(sh1 - sh2) < (abs(sh1 + sh2) // 10)
+        assert np.allclose(sh1, sh2, rtol=20, atol=0.2)
         assert results1.ndim == results2.ndim
         if results2.ndim > 1:
             assert results1.shape[1] == results2.shape[1]
-        assert abs(np.sum(results1) - np.sum(results2)) < (results2.size // 10)
+        np.allclose(np.sum(results1), np.sum(results2), rtol=20, atol=0.2)
 
 
 def validate_expval(shots, results1, results2):
@@ -67,12 +67,8 @@
         return
     if shots is None:
         assert np.allclose(results1, results2)
-<<<<<<< HEAD
-    assert np.allclose(results1, results2, atol=0.01, rtol=0.1)
-=======
-        return
-    assert np.allclose(results1, results2, atol=0, rtol=0.3)
->>>>>>> 12e761b5
+        return
+    assert np.allclose(results1, results2, atol=0.01, rtol=0.2)
 
 
 def validate_measurements(func, shots, results1, results2):
@@ -89,9 +85,10 @@
 
 def test_apply_mid_measure():
     with pytest.raises(ValueError, match="MidMeasureMP cannot be applied to batched states."):
-<<<<<<< HEAD
-        _ = apply_mid_measure(MidMeasureMP(0), np.zeros((2, 2)), is_state_batched=True)
-    state, sample = apply_mid_measure(MidMeasureMP(0), np.zeros(2))
+        _ = apply_mid_measure(
+            MidMeasureMP(0), np.zeros((2, 2)), is_state_batched=True, mid_measurements={}
+        )
+    state, sample = apply_mid_measure(MidMeasureMP(0), np.zeros(2), mid_measurements={})
     assert sample == 0
     assert np.allclose(state, 0.0)
 
@@ -101,13 +98,6 @@
         TypeError, match=f"Unsupported measurement of {type(qml.var(qml.PauliZ(0)))}"
     ):
         accumulate_native_mcm(qml.tape.QuantumScript([], [qml.var(qml.PauliZ(0))]), [None], [None])
-=======
-        _ = apply_mid_measure(
-            MidMeasureMP(0), np.zeros((2, 2)), is_state_batched=True, mid_measurements={}
-        )
-    with pytest.raises(ValueError, match="Cannot normalize projected state."):
-        _ = apply_mid_measure(MidMeasureMP(0), np.zeros(2), mid_measurements={})
->>>>>>> 12e761b5
 
 
 @pytest.mark.parametrize(
@@ -165,17 +155,7 @@
         qml.cond(m0, qml.RY)(y, wires=1)
         return measure_f(op=m0)
 
-<<<<<<< HEAD
-    @qml.qnode(dev)
-    @qml.defer_measurements
-    def func2(x, y):
-        qml.RX(x, wires=0)
-        m0 = qml.measure(0, reset=reset, postselect=postselect)
-        qml.cond(m0, qml.RY)(y, wires=1)
-        return measure_f(op=m0)
-=======
-    func2 = qml.defer_measurements(func1)
->>>>>>> 12e761b5
+    func2 = qml.defer_measurements(func1)
 
     if shots is None and measure_f in (qml.counts, qml.sample):
         return
@@ -207,7 +187,7 @@
 
 
 @flaky(max_runs=5)
-@pytest.mark.parametrize("shots", [None, 10000, [10000, 10001]])
+@pytest.mark.parametrize("shots", [None, 5000, [5000, 5001]])
 @pytest.mark.parametrize("postselect", [None, 0, 1])
 @pytest.mark.parametrize("reset", [False, True])
 @pytest.mark.parametrize("measure_f", [qml.counts, qml.expval, qml.probs, qml.sample, qml.var])
@@ -224,11 +204,7 @@
         obs_tape(x, y, z, reset=reset, postselect=postselect)
         return measure_f(op=obs)
 
-    @qml.qnode(dev)
-    @qml.defer_measurements
-    def func2(x, y, z):
-        obs_tape(x, y, z, reset=reset, postselect=postselect)
-        return measure_f(op=obs)
+    func2 = qml.defer_measurements(func1)
 
     if shots is None and measure_f in (qml.counts, qml.sample):
         return
@@ -241,7 +217,7 @@
 
 
 @flaky(max_runs=5)
-@pytest.mark.parametrize("shots", [None, 1000, [1000, 1001]])
+@pytest.mark.parametrize("shots", [None, 3000, [3000, 3001]])
 @pytest.mark.parametrize("postselect", [None, 0, 1])
 @pytest.mark.parametrize("reset", [False, True])
 @pytest.mark.parametrize("measure_f", [qml.counts, qml.probs, qml.sample])
@@ -260,17 +236,7 @@
         qml.cond(m0, qml.RY)(y, wires=1)
         return measure_f(wires=wires)
 
-<<<<<<< HEAD
-    @qml.qnode(dev)
-    @qml.defer_measurements
-    def func2(x, y):
-        qml.RX(x, wires=0)
-        m0 = qml.measure(0, reset=reset, postselect=postselect)
-        qml.cond(m0, qml.RY)(y, wires=1)
-        return measure_f(wires=wires)
-=======
-    func2 = qml.defer_measurements(func1)
->>>>>>> 12e761b5
+    func2 = qml.defer_measurements(func1)
 
     if shots is None and measure_f in (qml.counts, qml.sample):
         return
@@ -283,7 +249,7 @@
 
 
 @flaky(max_runs=5)
-@pytest.mark.parametrize("shots", [10000])
+@pytest.mark.parametrize("shots", [5000])
 @pytest.mark.parametrize("postselect", [None, 0, 1])
 @pytest.mark.parametrize("reset", [False, True])
 @pytest.mark.parametrize("measure_f", [qml.counts, qml.expval, qml.probs, qml.sample, qml.var])
@@ -301,12 +267,7 @@
         mcms = obs_tape(x, y, z, reset=reset, postselect=postselect)
         return measure_f(op=obs), measure_f(op=mcms[0])
 
-<<<<<<< HEAD
-    @qml.qnode(dev)
-    @qml.defer_measurements
-    def func2(x, y, z):
-        mcms = obs_tape(x, y, z, reset=reset, postselect=postselect)
-        return measure_f(op=obs), measure_f(op=mcms[0])
+    func2 = qml.defer_measurements(func1)
 
     results1 = func1(*params)
     results2 = func2(*params)
@@ -317,7 +278,7 @@
 
 
 @flaky(max_runs=5)
-@pytest.mark.parametrize("shots", [None, 10000, [10000, 10001]])
+@pytest.mark.parametrize("shots", [None, 5000, [5000, 5001]])
 @pytest.mark.parametrize("postselect", [None, 0, 1])
 @pytest.mark.parametrize("reset", [False, True])
 @pytest.mark.parametrize("measure_f", [qml.counts, qml.expval, qml.sample, qml.var])
@@ -339,16 +300,7 @@
         m2 = qml.measure(0)
         return measure_f(op=(m0 - 2 * m1) * m2 + 7)
 
-    @qml.qnode(dev)
-    @qml.defer_measurements
-    def func2(x):
-        qml.RX(x, 0)
-        m0 = qml.measure(0)
-        qml.RX(0.5 * x, 1)
-        m1 = qml.measure(1, reset=reset, postselect=postselect)
-        qml.cond((m0 + m1) == 2, qml.RY)(2.0 * x, 0)
-        m2 = qml.measure(0)
-        return measure_f(op=(m0 - 2 * m1) * m2 + 7)
+    func2 = qml.defer_measurements(func1)
 
     if shots is None and measure_f in (qml.counts, qml.sample):
         return
@@ -361,7 +313,7 @@
 
 
 @flaky(max_runs=5)
-@pytest.mark.parametrize("shots", [None, 10000, [10000, 10001]])
+@pytest.mark.parametrize("shots", [None, 5000, [5000, 5001]])
 @pytest.mark.parametrize("postselect", [None, 0, 1])
 @pytest.mark.parametrize("reset", [False, True])
 @pytest.mark.parametrize("measure_f", [qml.counts, qml.expval, qml.probs, qml.sample, qml.var])
@@ -380,19 +332,10 @@
         qml.cond(mcms[0] == mcms[1], qml.RY)(z, wires=1)
         return measure_f(op=obs)
 
-    @qml.qnode(dev)
-    @qml.defer_measurements
-    def func2(x, y, z):
-        mcms = obs_tape(x, y, z, reset=reset, postselect=postselect)
-        qml.cond(mcms[0] != mcms[1], qml.RY)(z, wires=0)
-        qml.cond(mcms[0] == mcms[1], qml.RY)(z, wires=1)
-        return measure_f(op=obs)
+    func2 = qml.defer_measurements(func1)
 
     if shots is None and measure_f in (qml.counts, qml.sample):
         return
-=======
-    func2 = qml.defer_measurements(func1)
->>>>>>> 12e761b5
 
     results1 = func1(*params)
     results2 = func2(*params)
@@ -402,7 +345,7 @@
 
 
 @flaky(max_runs=5)
-@pytest.mark.parametrize("shots", [10000, [10000, 10001]])
+@pytest.mark.parametrize("shots", [5000, [5000, 5001]])
 @pytest.mark.parametrize("postselect", [None, 0, 1])
 @pytest.mark.parametrize("reset", [False, True])
 @pytest.mark.parametrize("measure_f", [qml.counts, qml.probs, qml.sample])
@@ -424,16 +367,7 @@
         m2 = qml.measure(0)
         return measure_f(op=[m0, m1, m2])
 
-    @qml.qnode(dev)
-    @qml.defer_measurements
-    def func2(x):
-        qml.RX(x, 0)
-        m0 = qml.measure(0)
-        qml.RX(0.5 * x, 1)
-        m1 = qml.measure(1, reset=reset, postselect=postselect)
-        qml.cond((m0 + m1) == 2, qml.RY)(2.0 * x, 0)
-        m2 = qml.measure(0)
-        return measure_f(op=[m0, m1, m2])
+    func2 = qml.defer_measurements(func1)
 
     results1 = func1(param)
     results2 = func2(param)
@@ -442,7 +376,7 @@
 
 
 @flaky(max_runs=5)
-@pytest.mark.parametrize("shots", [10000])
+@pytest.mark.parametrize("shots", [5000])
 @pytest.mark.parametrize("postselect", [None, 0, 1])
 @pytest.mark.parametrize("reset", [False, True])
 @pytest.mark.parametrize("measure_f", [qml.expval])
@@ -465,16 +399,7 @@
         qml.cond((m0 + m1) > 0, qml.RY)(2 * np.pi / 3, 1)
         return measure_f(op=obs)
 
-    @qml.qnode(dev, diff_method="parameter-shift")
-    @qml.defer_measurements
-    def func2(x, y):
-        qml.RX(x, 0)
-        m0 = qml.measure(0)
-        qml.RX(y, 1)
-        m1 = qml.measure(1, reset=reset, postselect=postselect)
-        qml.cond((m0 + m1) == 2, qml.RY)(2 * np.pi / 3, 0)
-        qml.cond((m0 + m1) > 0, qml.RY)(2 * np.pi / 3, 1)
-        return measure_f(op=obs)
+    func2 = qml.defer_measurements(func1)
 
     results1 = func1(*param)
     results2 = func2(*param)
