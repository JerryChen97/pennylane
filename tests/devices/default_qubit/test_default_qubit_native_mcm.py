--- conflicted
+++ resolved
@@ -328,13 +328,6 @@
     obs = qml.PauliY(1)
 
     @qml.qnode(dev)
-<<<<<<< HEAD
-    def func1(x, y):
-        qml.RX(x, wires=0)
-        m0 = qml.measure(0, reset=reset)
-        qml.cond(m0, qml.RY)(y, wires=1)
-        return measure_f(op=obs), measure_f(mv=m0)
-=======
     def func1(x, y, z):
         mcms = obs_tape(x, y, z, reset=reset, postselect=postselect)
         return measure_f(op=obs), measure_f(op=mcms[0])
@@ -403,7 +396,6 @@
         qml.cond(mcms[0] != mcms[1], qml.RY)(z, wires=0)
         qml.cond(mcms[0] == mcms[1], qml.RY)(z, wires=1)
         return measure_f(op=obs)
->>>>>>> d7593a30
 
     func2 = qml.defer_measurements(func1)
 
