# Copyright 2018-2020 Xanadu Quantum Technologies Inc.

# Licensed under the Apache License, Version 2.0 (the "License");
# you may not use this file except in compliance with the License.
# You may obtain a copy of the License at

#     http://www.apache.org/licenses/LICENSE-2.0

# Unless required by applicable law or agreed to in writing, software
# distributed under the License is distributed on an "AS IS" BASIS,
# WITHOUT WARRANTIES OR CONDITIONS OF ANY KIND, either express or implied.
# See the License for the specific language governing permissions and
# limitations under the License.
"""Unit tests for the expval module"""
import copy
import numpy as np
import pytest

import pennylane as qml
from pennylane.measurements import Expectation, Shots
from pennylane.measurements.expval import ExpectationMP


def test_expval_identity_nowires_DQ():
    """Test that attempting to measure qml.Identity() with no wires raises an explicit error in default.qubit"""

    # temporary solution to merge https://github.com/PennyLaneAI/pennylane/pull/5106
    @qml.qnode(qml.device("default.qubit"))
    def qnode():
        return qml.expval(qml.Identity())

    with pytest.raises(NotImplementedError, match="Expectation values of qml.Identity()"):
        _ = qnode()


def test_expval_identity_nowires_LQ():
    """Test that attempting to measure qml.Identity() with no wires raises an explicit error in lightning.qubit"""

    # temporary solution to merge https://github.com/PennyLaneAI/pennylane/pull/5106
    @qml.qnode(qml.device("lightning.qubit", wires=[0]))
    def qnode():
        return qml.expval(qml.Identity())

    with pytest.raises(NotImplementedError, match="Expectation values of qml.Identity()"):
        _ = qnode()


class TestExpval:
    """Tests for the expval function"""

    @pytest.mark.parametrize("shots", [None, 10000, [10000, 10000]])
    def test_value(self, tol, shots):
        """Test that the expval interface works"""
        dev = qml.device("default.qubit", wires=2, shots=shots)

        @qml.qnode(dev, diff_method="parameter-shift")
        def circuit(x):
            qml.RX(x, wires=0)
            return qml.expval(qml.PauliY(0))

        x = 0.54
        res = circuit(x)
        expected = -np.sin(x)

        atol = tol if shots is None else 0.05
        rtol = 0 if shots is None else 0.05
        assert np.allclose(res, expected, atol=atol, rtol=rtol)

        r_dtype = np.float64
        if isinstance(res, tuple):
            assert res[0].dtype == r_dtype
            assert res[1].dtype == r_dtype
        else:
            assert res.dtype == r_dtype

    def test_not_an_observable(self):
        """Test that a warning is raised if the provided
        argument might not be hermitian."""
        dev = qml.device("default.qubit", wires=2)

        @qml.qnode(dev)
        def circuit():
            qml.RX(0.52, wires=0)
            return qml.expval(qml.prod(qml.PauliX(0), qml.PauliZ(0)))

        with pytest.warns(UserWarning, match="Prod might not be hermitian."):
            _ = circuit()

    def test_observable_return_type_is_expectation(self):
        """Test that the return type of the observable is :attr:`ObservableReturnTypes.Expectation`"""
        dev = qml.device("default.qubit", wires=2)

        @qml.qnode(dev)
        def circuit():
            res = qml.expval(qml.PauliZ(0))
            assert res.return_type is Expectation
            return res

        circuit()

    @pytest.mark.parametrize("shots", [None, 10000, [10000, 10000]])
    @pytest.mark.parametrize("phi", np.arange(0, 2 * np.pi, np.pi / 3))
    def test_observable_is_measurement_value(
        self, shots, phi, tol, tol_stochastic
    ):  # pylint: disable=too-many-arguments
        """Test that expectation values for mid-circuit measurement values
        are correct for a single measurement value."""
        dev = qml.device("default.qubit", wires=2, shots=shots)

        @qml.qnode(dev)
        def circuit(phi):
            qml.RX(phi, 0)
            m0 = qml.measure(0)
            return qml.expval(m0)

        res = circuit(phi)

        atol = tol if shots is None else tol_stochastic
        assert np.allclose(np.array(res), np.sin(phi / 2) ** 2, atol=atol, rtol=0)

    @pytest.mark.parametrize("shots", [None, 10000, [10000, 10000]])
    @pytest.mark.parametrize("phi", np.arange(0, 2 * np.pi, np.pi / 3))
    def test_observable_is_composite_measurement_value(
        self, shots, phi, tol, tol_stochastic
    ):  # pylint: disable=too-many-arguments
        """Test that expectation values for mid-circuit measurement values
        are correct for a composite measurement value."""
        dev = qml.device("default.qubit")

<<<<<<< HEAD
=======
        @qml.defer_measurements
>>>>>>> 12e761b5
        @qml.qnode(dev)
        def circuit(phi):
            qml.RX(phi, 0)
            m0 = qml.measure(0)
            qml.RX(0.5 * phi, 1)
            m1 = qml.measure(1)
            qml.RX(2 * phi, 2)
            m2 = qml.measure(2)
            return qml.expval(m0 * m1 + m2)

        res = circuit(phi, shots=shots)

        @qml.qnode(dev)
        def expected_circuit(phi):
            qml.RX(phi, 0)
            qml.RX(0.5 * phi, 1)
            qml.RX(2 * phi, 2)
            return (
                qml.expval(qml.Projector([1], 0)),
                qml.expval(qml.Projector([1], 1)),
                qml.expval(qml.Projector([1], 2)),
            )

        evals = expected_circuit(phi)
        expected = evals[0] * evals[1] + evals[2]

        atol = tol if shots is None else tol_stochastic
        assert np.allclose(np.array(res), expected, atol=atol, rtol=0)

    def test_measurement_value_list_not_allowed(self):
        """Test that measuring a list of measurement values raises an error."""
        m0 = qml.measure(0)
        m1 = qml.measure(1)

        with pytest.raises(
            ValueError, match="qml.expval does not support measuring sequences of measurements"
        ):
            _ = qml.expval([m0, m1])

    @pytest.mark.parametrize(
        "obs",
        [qml.PauliZ(0), qml.Hermitian(np.diag([1, 2]), 0), qml.Hermitian(np.diag([1.0, 2.0]), 0)],
    )
    def test_numeric_type(self, obs):
        """Test that the numeric type is correct."""
        res = qml.expval(obs)
        assert res.numeric_type is float

    @pytest.mark.parametrize(
        "obs",
        [qml.PauliZ(0), qml.Hermitian(np.diag([1, 2]), 0), qml.Hermitian(np.diag([1.0, 2.0]), 0)],
    )
    def test_shape(self, obs):
        """Test that the shape is correct."""
        dev = qml.device("default.qubit", wires=1)

        res = qml.expval(obs)
        # pylint: disable=use-implicit-booleaness-not-comparison
        assert res.shape(dev, Shots(None)) == ()
        assert res.shape(dev, Shots(100)) == ()

    @pytest.mark.parametrize(
        "obs",
        [qml.PauliZ(0), qml.Hermitian(np.diag([1, 2]), 0), qml.Hermitian(np.diag([1.0, 2.0]), 0)],
    )
    def test_shape_shot_vector(self, obs):
        """Test that the shape is correct with the shot vector too."""
        res = qml.expval(obs)
        shot_vector = (1, 2, 3)
        dev = qml.device("default.qubit", wires=3, shots=shot_vector)
        assert res.shape(dev, Shots(shot_vector)) == ((), (), ())

    @pytest.mark.parametrize("state", [np.array([0, 0, 0]), np.array([1, 0, 0, 0, 0, 0, 0, 0])])
    @pytest.mark.parametrize("shots", [None, 1000, [1000, 10000]])
    def test_projector_expval(self, state, shots):
        """Tests that the expectation of a ``Projector`` object is computed correctly for both of
        its subclasses."""
        dev = qml.device("default.qubit", wires=3, shots=shots)
        np.random.seed(42)

        @qml.qnode(dev)
        def circuit():
            qml.Hadamard(0)
            return qml.expval(qml.Projector(state, wires=range(3)))

        res = circuit()
        expected = [0.5, 0.5] if isinstance(shots, list) else 0.5
        assert np.allclose(res, expected, atol=0.02, rtol=0.02)

    def test_permuted_wires(self):
        """Test that the expectation value of an operator with permuted wires is the same."""
        obs = qml.prod(qml.PauliZ(8), qml.s_prod(2, qml.PauliZ(10)), qml.s_prod(3, qml.PauliZ("h")))
        obs_2 = qml.prod(
            qml.s_prod(3, qml.PauliZ("h")), qml.PauliZ(8), qml.s_prod(2, qml.PauliZ(10))
        )

        dev = qml.device("default.qubit", wires=["h", 8, 10])

        @qml.qnode(dev)
        def circuit():
            qml.RX(1.23, wires=["h"])
            qml.RY(2.34, wires=[8])
            return qml.expval(obs)

        @qml.qnode(dev)
        def circuit2():
            qml.RX(1.23, wires=["h"])
            qml.RY(2.34, wires=[8])
            return qml.expval(obs_2)

        assert circuit() == circuit2()

    def test_copy_observable(self):
        """Test that the observable is copied if present."""
        m = qml.expval(qml.PauliX(0))
        copied_m = copy.copy(m)
        assert m.obs is not copied_m.obs
        assert qml.equal(m.obs, copied_m.obs)

    def test_copy_eigvals(self):
        """Test that the eigvals value is just assigned to new mp without copying."""
        # pylint: disable=protected-access
        m = ExpectationMP(eigvals=[-0.5, 0.5], wires=qml.wires.Wires(0))
        copied_m = copy.copy(m)
        assert m._eigvals is copied_m._eigvals

    def test_standard_obs(self):
        """Check that the hash of an expectation value of an observable can distinguish different observables."""

        o1 = qml.prod(qml.PauliX(0), qml.PauliY(1))
        o2 = qml.prod(qml.PauliX(0), qml.PauliZ(1))

        assert qml.expval(o1).hash == qml.expval(o1).hash
        assert qml.expval(o2).hash == qml.expval(o2).hash
        assert qml.expval(o1).hash != qml.expval(o2).hash

        o3 = qml.sum(qml.PauliX("a"), qml.PauliY("b"))
        assert qml.expval(o1).hash != qml.expval(o3).hash

    def test_eigvals(self):
        """Test that the eigvals property controls the hash property."""
        m1 = ExpectationMP(eigvals=[-0.5, 0.5], wires=qml.wires.Wires(0))
        m2 = ExpectationMP(eigvals=[-0.5, 0.5], wires=qml.wires.Wires(0), id="something")

        assert m1.hash == m2.hash

        m3 = ExpectationMP(eigvals=[-0.5, 0.5], wires=qml.wires.Wires(1))
        assert m1.hash != m3.hash

        m4 = ExpectationMP(eigvals=[-1, 1], wires=qml.wires.Wires(1))
        assert m1.hash != m4.hash
        assert m3.hash != m4.hash

    @pytest.mark.tf
    @pytest.mark.parametrize(
        "state,expected",
        [
            ([1.0, 0.0], 1.0),
            ([[1.0, 0.0], [0.0, 1.0]], [1.0, -1.0]),
        ],
    )
    def test_tf_function(self, state, expected):
        """Test that tf.function does not break process_state"""
        import tensorflow as tf

        @tf.function
        def compute_expval(s):
            mp = ExpectationMP(obs=qml.PauliZ(0))
            return mp.process_state(s, wire_order=qml.wires.Wires([0]))

        state = tf.Variable(state, dtype=tf.float64)
        assert qml.math.allequal(compute_expval(state), expected)

    def test_batched_hamiltonian(self):
        """Test that the expval interface works"""
        dev = qml.device("default.qubit")
        ops = (qml.Hadamard(0), qml.PauliZ(0) @ qml.PauliY(1) @ qml.PauliY(2) @ qml.PauliX(3))
        H = qml.Hamiltonian([0.5, 1.0], ops)

        @qml.qnode(dev, interface="autograd", diff_method="parameter-shift")
        def cost_circuit(params):
            qml.RX(params, 0)
            qml.CNOT([0, 1])
            return qml.expval(H)

        rng = np.random.default_rng(42)
        params = rng.normal(0, np.pi, 4)
        energy = [cost_circuit(p) for p in params]
        energy_batched = cost_circuit(params)

        assert qml.math.allequal(energy_batched, energy)<|MERGE_RESOLUTION|>--- conflicted
+++ resolved
@@ -127,10 +127,6 @@
         are correct for a composite measurement value."""
         dev = qml.device("default.qubit")
 
-<<<<<<< HEAD
-=======
-        @qml.defer_measurements
->>>>>>> 12e761b5
         @qml.qnode(dev)
         def circuit(phi):
             qml.RX(phi, 0)
