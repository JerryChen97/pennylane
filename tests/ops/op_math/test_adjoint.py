# Copyright 2018-2022 Xanadu Quantum Technologies Inc.

# Licensed under the Apache License, Version 2.0 (the "License");
# you may not use this file except in compliance with the License.
# You may obtain a copy of the License at

#     http://www.apache.org/licenses/LICENSE-2.0

# Unless required by applicable law or agreed to in writing, software
# distributed under the License is distributed on an "AS IS" BASIS,
# WITHOUT WARRANTIES OR CONDITIONS OF ANY KIND, either express or implied.
# See the License for the specific language governing permissions and
# limitations under the License.
"""Tests for the Adjoint operator wrapper and the adjoint constructor."""

import pickle

import numpy as np
import pytest

import pennylane as qml
from pennylane import numpy as np
from pennylane.ops.op_math.adjoint import Adjoint, AdjointOperation, adjoint


# pylint: disable=too-few-public-methods
class PlainOperator(qml.operation.Operator):
    """just an operator."""


@pytest.mark.parametrize("target", (qml.PauliZ(0), qml.Rot(1.2, 2.3, 3.4, wires=0)))
def test_basic_validity(target):
    """Run basic operator validity fucntions."""
    op = qml.adjoint(target)
    qml.ops.functions.assert_valid(op)


class TestInheritanceMixins:
    """Test inheritance structure and mixin addition through dynamic __new__ method."""

    def test_plain_operator(self):
        """Test when base directly inherits from Operator, Adjoint only inherits
        from Adjoint and Operator."""

        base = PlainOperator(1.234, wires=0)
        op = Adjoint(base)

        assert isinstance(op, Adjoint)
        assert isinstance(op, qml.operation.Operator)
        assert not isinstance(op, qml.operation.Operation)
        assert not isinstance(op, qml.operation.Observable)
        assert not isinstance(op, AdjointOperation)

        # checking we can call `dir` without problems
        assert "num_params" in dir(op)

    def test_operation(self):
        """When the operation inherits from `Operation`, the `AdjointOperation` mixin is
        added and the Adjoint has Operation functionality."""

        # pylint: disable=too-few-public-methods
        class CustomOp(qml.operation.Operation):
            num_wires = 1
            num_params = 1

        base = CustomOp(1.234, wires=0)
        op = Adjoint(base)

        assert isinstance(op, Adjoint)
        assert isinstance(op, qml.operation.Operator)
        assert isinstance(op, qml.operation.Operation)
        assert not isinstance(op, qml.operation.Observable)
        assert isinstance(op, AdjointOperation)

        # check operation-specific properties made it into the mapping
        assert "grad_recipe" in dir(op)
        assert "control_wires" in dir(op)

    @pytest.mark.usefixtures("use_legacy_opmath")
    def test_observable(self):
        """Test that when the base is an Observable, Adjoint will also inherit from Observable."""

        # pylint: disable=too-few-public-methods
        class CustomObs(qml.operation.Observable):
            num_wires = 1
            num_params = 0

        base = CustomObs(wires=0)
        ob = Adjoint(base)

        assert isinstance(ob, Adjoint)
        assert isinstance(ob, qml.operation.Operator)
        assert not isinstance(ob, qml.operation.Operation)
        assert isinstance(ob, qml.operation.Observable)
        assert not isinstance(ob, AdjointOperation)

        # Check some basic observable functionality
        assert ob.compare(ob)
        assert isinstance(1.0 * ob @ ob, qml.Hamiltonian)

        # check the dir
        assert "grad_recipe" not in dir(ob)

    @pytest.mark.parametrize(
        "op",
        (
            PlainOperator(1.2, wires=0),
            qml.RX(1.2, wires=0),
            qml.operation.Tensor(qml.PauliX(0), qml.PauliX(1)),
            qml.PauliX(0),
        ),
    )
    def test_pickling(self, op):
        """Test that pickling works for all inheritance combinations."""
        adj_op = Adjoint(op)

        pickled_adj_op = pickle.dumps(adj_op)
        unpickled_op = pickle.loads(pickled_adj_op)

        assert type(adj_op) is type(unpickled_op)
        assert qml.equal(adj_op, unpickled_op)


class TestInitialization:
    """Test the initialization process and standard properties."""

    def test_nonparametric_ops(self):
        """Test adjoint initialization for a non parameteric operation."""
        base = qml.PauliX("a")

        op = Adjoint(base, id="something")

        assert op.base is base
        assert op.hyperparameters["base"] is base
        assert op.name == "Adjoint(PauliX)"
        assert op.id == "something"

        assert op.num_params == 0
        assert op.parameters == []
        assert op.data == ()

        assert op.wires == qml.wires.Wires("a")

    def test_parametric_ops(self):
        """Test adjoint initialization for a standard parametric operation."""
        params = [1.2345, 2.3456, 3.4567]
        base = qml.Rot(*params, wires="b")

        op = Adjoint(base, id="id")

        assert op.base is base
        assert op.hyperparameters["base"] is base
        assert op.name == "Adjoint(Rot)"
        assert op.id == "id"

        assert op.num_params == 3
        assert qml.math.allclose(params, op.parameters)
        assert qml.math.allclose(params, op.data)

        assert op.wires == qml.wires.Wires("b")

    def test_template_base(self):
        """Test adjoint initialization for a template."""
        rng = np.random.default_rng(seed=42)
        shape = qml.StronglyEntanglingLayers.shape(n_layers=2, n_wires=2)
        params = rng.random(shape)

        base = qml.StronglyEntanglingLayers(params, wires=[0, 1])
        op = Adjoint(base)

        assert op.base is base
        assert op.hyperparameters["base"] is base
        assert op.name == "Adjoint(StronglyEntanglingLayers)"

        assert op.num_params == 1
        assert qml.math.allclose(params, op.parameters[0])
        assert qml.math.allclose(params, op.data[0])

        assert op.wires == qml.wires.Wires((0, 1))

    @pytest.mark.usefixtures("use_legacy_opmath")
    def test_hamiltonian_base(self):
        """Test adjoint initialization for a hamiltonian."""
        base = 2.0 * qml.PauliX(0) @ qml.PauliY(0) + qml.PauliZ("b")

        op = Adjoint(base)

        assert op.base is base
        assert op.hyperparameters["base"] is base
        assert op.name == "Adjoint(Hamiltonian)"

        assert op.num_params == 2
        assert qml.math.allclose(op.parameters, [2.0, 1.0])
        assert qml.math.allclose(op.data, [2.0, 1.0])

        assert op.wires == qml.wires.Wires([0, "b"])


class TestProperties:
    """Test Adjoint properties."""

    def test_data(self):
        """Test base data can be get and set through Adjoint class."""
        x = np.array(1.234)

        base = qml.RX(x, wires="a")
        adj = Adjoint(base)

        assert adj.data == (x,)

        # update parameters through adjoint
        x_new = np.array(2.3456)
        adj.data = (x_new,)
        assert base.data == (x_new,)
        assert adj.data == (x_new,)

        # update base data updates Adjoint data
        x_new2 = np.array(3.456)
        base.data = (x_new2,)
        assert adj.data == (x_new2,)

    def test_has_matrix_true(self):
        """Test `has_matrix` property carries over when base op defines matrix."""
        base = qml.PauliX(0)
        op = Adjoint(base)

        assert op.has_matrix is True

    def test_has_matrix_false(self):
        """Test has_matrix property carries over when base op does not define a matrix."""
        base = qml.StatePrep([1, 0], wires=0)
        op = Adjoint(base)

        assert op.has_matrix is False

    def test_has_decomposition_true_via_base_adjoint(self):
        """Test `has_decomposition` property is activated because the base operation defines an
        `adjoint` method."""
        base = qml.PauliX(0)
        op = Adjoint(base)

        assert op.has_decomposition is True

    def test_has_decomposition_true_via_base_decomposition(self):
        """Test `has_decomposition` property is activated because the base operation defines a
        `decomposition` method."""

        # pylint: disable=too-few-public-methods
        class MyOp(qml.operation.Operation):
            num_wires = 1

            def decomposition(self):
                return [qml.RX(0.2, self.wires)]

        base = MyOp(0)
        op = Adjoint(base)

        assert op.has_decomposition is True

    def test_has_decomposition_false(self):
        """Test `has_decomposition` property is not activated if the base neither
        `has_adjoint` nor `has_decomposition`."""

        # pylint: disable=too-few-public-methods
        class MyOp(qml.operation.Operation):
            num_wires = 1

        base = MyOp(0)
        op = Adjoint(base)

        assert op.has_decomposition is False

    def test_has_adjoint_true_always(self):
        """Test `has_adjoint` property to always be true, irrespective of the base."""

        # pylint: disable=too-few-public-methods
        class MyOp(qml.operation.Operation):
            """Operation that does not define `adjoint` and hence has `has_adjoint=False`."""

            num_wires = 1

        base = MyOp(0)
        op = Adjoint(base)

        assert op.has_adjoint is True
        assert op.base.has_adjoint is False

        base = qml.PauliX(0)
        op = Adjoint(base)

        assert op.has_adjoint is True
        assert op.base.has_adjoint is True

    def test_has_diagonalizing_gates_true_via_base_diagonalizing_gates(self):
        """Test `has_diagonalizing_gates` property is activated because the
        base operation defines a `diagonalizing_gates` method."""

        op = Adjoint(qml.PauliX(0))

        assert op.has_diagonalizing_gates is True

    def test_has_diagonalizing_gates_false(self):
        """Test `has_diagonalizing_gates` property is not activated if the base neither
        `has_adjoint` nor `has_diagonalizing_gates`."""

        # pylint: disable=too-few-public-methods
        class MyOp(qml.operation.Operation):
            num_wires = 1
            has_diagonalizing_gates = False

        op = Adjoint(MyOp(0))

        assert op.has_diagonalizing_gates is False

    def test_queue_category(self):
        """Test that the queue category `"_ops"` carries over."""
        op = Adjoint(qml.PauliX(0))
        assert op._queue_category == "_ops"  # pylint: disable=protected-access

    @pytest.mark.usefixtures("use_legacy_opmath")
    def test_queue_category_None(self):
        """Test that the queue category `None` for some observables carries over."""
        op = Adjoint(qml.PauliX(0) @ qml.PauliY(1))
        assert op._queue_category is None  # pylint: disable=protected-access

    @pytest.mark.parametrize("value", (True, False))
    def test_is_hermitian(self, value):
        """Test `is_hermitian` property mirrors that of the base."""

        # pylint: disable=too-few-public-methods
        class DummyOp(qml.operation.Operator):
            num_wires = 1
            is_hermitian = value

        op = Adjoint(DummyOp(0))
        assert op.is_hermitian == value

    def test_batching_properties(self):
        """Test the batching properties and methods."""

        base = qml.RX(np.array([1.2, 2.3, 3.4]), 0)
        op = Adjoint(base)
        assert op.batch_size == 3
        assert op.ndim_params == (0,)


class TestSimplify:
    """Test Adjoint simplify method and depth property."""

    def test_depth_property(self):
        """Test depth property."""
        adj_op = Adjoint(Adjoint(qml.RZ(1.32, wires=0)))
        assert adj_op.arithmetic_depth == 2

    def test_simplify_method(self):
        """Test that the simplify method reduces complexity to the minimum."""
        adj_op = Adjoint(Adjoint(Adjoint(qml.RZ(1.32, wires=0))))
        final_op = qml.RZ(4 * np.pi - 1.32, wires=0)
        simplified_op = adj_op.simplify()

        # TODO: Use qml.equal when supported for nested operators

        assert isinstance(simplified_op, qml.RZ)
        assert final_op.data == simplified_op.data
        assert final_op.wires == simplified_op.wires
        assert final_op.arithmetic_depth == simplified_op.arithmetic_depth

    def test_simplify_adj_of_sums(self):
        """Test that the simplify methods converts an adjoint of sums to a sum of adjoints."""
        adj_op = Adjoint(qml.sum(qml.RX(1, 0), qml.RY(1, 0), qml.RZ(1, 0)))
        sum_op = qml.sum(
            qml.RX(4 * np.pi - 1, 0), qml.RY(4 * np.pi - 1, 0), qml.RZ(4 * np.pi - 1, 0)
        )
        simplified_op = adj_op.simplify()

        # TODO: Use qml.equal when supported for nested operators

        assert isinstance(simplified_op, qml.ops.Sum)
        assert sum_op.data == simplified_op.data
        assert sum_op.wires == simplified_op.wires
        assert sum_op.arithmetic_depth == simplified_op.arithmetic_depth

        for s1, s2 in zip(sum_op.operands, simplified_op.operands):
            assert s1.name == s2.name
            assert s1.wires == s2.wires
            assert s1.data == s2.data
            assert s1.arithmetic_depth == s2.arithmetic_depth

    def test_simplify_adj_of_prod(self):
        """Test that the simplify method converts an adjoint of products to a (reverse) product
        of adjoints."""
        adj_op = Adjoint(qml.prod(qml.RX(1, 0), qml.RY(1, 0), qml.RZ(1, 0)))
        final_op = qml.prod(
            qml.RZ(4 * np.pi - 1, 0), qml.RY(4 * np.pi - 1, 0), qml.RX(4 * np.pi - 1, 0)
        )
        simplified_op = adj_op.simplify()

        assert isinstance(simplified_op, qml.ops.Prod)
        assert final_op.data == simplified_op.data
        assert final_op.wires == simplified_op.wires
        assert final_op.arithmetic_depth == simplified_op.arithmetic_depth

        for s1, s2 in zip(final_op.operands, simplified_op.operands):
            assert s1.name == s2.name
            assert s1.wires == s2.wires
            assert s1.data == s2.data
            assert s1.arithmetic_depth == s2.arithmetic_depth

    def test_simplify_with_adjoint_not_defined(self):
        """Test the simplify method with an operator that has not defined the op.adjoint method."""
        op = Adjoint(qml.T(0))
        simplified_op = op.simplify()
        assert isinstance(simplified_op, Adjoint)
        assert op.data == simplified_op.data
        assert op.wires == simplified_op.wires
        assert op.arithmetic_depth == simplified_op.arithmetic_depth


class TestMiscMethods:
    """Test miscellaneous small methods on the Adjoint class."""

    def test_repr(self):
        """Test __repr__ method."""
        assert repr(Adjoint(qml.S(0))) == "Adjoint(S(wires=[0]))"

        base = qml.S(0) + qml.T(0)
        op = Adjoint(base)
        assert repr(op) == "Adjoint(S(wires=[0]) + T(wires=[0]))"

    def test_label(self):
        """Test that the label method for the adjoint class adds a † to the end."""
        base = qml.Rot(1.2345, 2.3456, 3.4567, wires="b")
        op = Adjoint(base)
        assert op.label(decimals=2) == "Rot\n(1.23,\n2.35,\n3.46)†"

        base = qml.S(0) + qml.T(0)
        op = Adjoint(base)
        assert op.label() == "(S+T)†"

    def test_adjoint_of_adjoint(self):
        """Test that the adjoint of an adjoint is the original operation."""
        base = qml.PauliX(0)
        op = Adjoint(base)

        assert op.adjoint() is base

    def test_diagonalizing_gates(self):
        """Assert that the diagonalizing gates method gives the base's diagonalizing gates."""
        base = qml.Hadamard(0)
        diag_gate = Adjoint(base).diagonalizing_gates()[0]

        assert isinstance(diag_gate, qml.RY)
        assert qml.math.allclose(diag_gate.data[0], -np.pi / 4)

    # pylint: disable=protected-access
    def test_flatten_unflatten(self):
        """Test the flatten and unflatten methods."""

        # pylint: disable=too-few-public-methods
        class CustomOp(qml.operation.Operator):
            pass

        op = CustomOp(1.2, 2.3, wires=0)
        adj_op = Adjoint(op)
        data, metadata = adj_op._flatten()
        assert len(data) == 1
        assert data[0] is op

        assert metadata == tuple()

        new_op = type(adj_op)._unflatten(*adj_op._flatten())
        assert qml.equal(adj_op, new_op)


class TestAdjointOperation:
    """Test methods in the AdjointOperation mixin."""

    def test_has_generator_true(self):
        """Test `has_generator` property carries over when base op defines generator."""
        base = qml.RX(0.5, 0)
        op = Adjoint(base)

        assert op.has_generator is True

    def test_has_generator_false(self):
        """Test `has_generator` property carries over when base op does not define a generator."""
        base = qml.PauliX(0)
        op = Adjoint(base)

        assert op.has_generator is False

    def test_generator(self):
        """Assert that the generator of an Adjoint is -1.0 times the base generator."""
        base = qml.RX(1.23, wires=0)
        op = Adjoint(base)

<<<<<<< HEAD
        assert qml.equal(base.generator(), -1.0 * op.generator())
=======
        assert qml.equal(base.generator(), qml.s_prod(-1.0, op.generator()))
>>>>>>> af387f1f

    def test_no_generator(self):
        """Test that an adjointed non-Operation raises a GeneratorUndefinedError."""

        with pytest.raises(qml.operation.GeneratorUndefinedError):
            Adjoint(1.0 * qml.PauliX(0)).generator()

    def test_single_qubit_rot_angles(self):
        param = 1.234
        base = qml.RX(param, wires=0)
        op = Adjoint(base)

        base_angles = base.single_qubit_rot_angles()
        angles = op.single_qubit_rot_angles()

        for angle1, angle2 in zip(angles, reversed(base_angles)):
            assert angle1 == -angle2

    @pytest.mark.parametrize(
        "base, basis",
        (
            (qml.RX(1.234, wires=0), "X"),
            (qml.PauliY("a"), "Y"),
            (qml.PhaseShift(4.56, wires="b"), "Z"),
            (qml.SX(-1), "X"),
        ),
    )
    def test_basis_property(self, base, basis):
        op = Adjoint(base)
        assert op.basis == basis

    def test_control_wires(self):
        """Test the control_wires of an adjoint are the same as the base op."""
        op = Adjoint(qml.CNOT(wires=("a", "b")))
        assert op.control_wires == qml.wires.Wires("a")


class TestAdjointOperationDiffInfo:
    """Test differention related properties and methods of AdjointOperation."""

    def test_grad_method_None(self):
        """Test grad_method copies base grad_method when it is None."""
        base = qml.PauliX(0)
        op = Adjoint(base)

        assert op.grad_method is None

    @pytest.mark.parametrize("op", (qml.RX(1.2, wires=0),))
    def test_grad_method_not_None(self, op):
        """Make sure the grad_method property of a Adjoint op is the same as the base op."""
        assert Adjoint(op).grad_method == op.grad_method

    @pytest.mark.parametrize(
        "base", (qml.PauliX(0), qml.RX(1.234, wires=0), qml.Rotation(1.234, wires=0))
    )
    def test_grad_recipe(self, base):
        """Test that the grad_recipe of the Adjoint is the same as the grad_recipe of the base."""
        assert Adjoint(base).grad_recipe == base.grad_recipe

    @pytest.mark.parametrize(
        "base",
        (qml.RX(1.23, wires=0), qml.Rot(1.23, 2.345, 3.456, wires=0), qml.CRX(1.234, wires=(0, 1))),
    )
    def test_parameter_frequencies(self, base):
        """Test that the parameter frequencies of an Adjoint are the same as those of the base."""
        assert Adjoint(base).parameter_frequencies == base.parameter_frequencies


class TestQueueing:
    """Test that Adjoint operators queue and update base metadata"""

    def test_queueing(self):
        """Test queuing and metadata when both Adjoint and base defined inside a recording context."""

        with qml.queuing.AnnotatedQueue() as q:
            base = qml.Rot(1.2345, 2.3456, 3.4567, wires="b")
            _ = Adjoint(base)

        assert base not in q
        assert len(q) == 1

    def test_queuing_base_defined_outside(self):
        """Test that base isn't added to queue if it's defined outside the recording context."""

        base = qml.Rot(1.2345, 2.3456, 3.4567, wires="b")
        with qml.queuing.AnnotatedQueue() as q:
            op = Adjoint(base)

        assert len(q) == 1
        assert q.queue[0] is op


class TestMatrix:
    """Test the matrix method for a variety of interfaces."""

    def test_batching_support(self):
        """Test that adjoint matrix has batching support."""
        x = qml.numpy.array([0.1, 0.2, 0.3])
        base = qml.RX(x, wires=0)
        op = Adjoint(base)
        mat = op.matrix()
        compare = qml.RX(-x, wires=0)

        assert qml.math.allclose(mat, compare.matrix())
        assert mat.shape == (3, 2, 2)

    def check_matrix(self, x, interface):
        """Compares matrices in a interface independent manner."""
        base = qml.RX(x, wires=0)
        base_matrix = base.matrix()
        expected = qml.math.conj(qml.math.transpose(base_matrix))

        mat = Adjoint(base).matrix()

        assert qml.math.allclose(expected, mat)
        assert qml.math.get_interface(mat) == interface

    @pytest.mark.autograd
    def test_matrix_autograd(self):
        """Test the matrix of an Adjoint operator with an autograd parameter."""
        self.check_matrix(np.array(1.2345), "autograd")

    @pytest.mark.jax
    def test_matrix_jax(self):
        """Test the matrix of an adjoint operator with a jax parameter."""
        import jax.numpy as jnp

        self.check_matrix(jnp.array(1.2345), "jax")

    @pytest.mark.torch
    def test_matrix_torch(self):
        """Test the matrix of an adjoint oeprator with a torch parameter."""
        import torch

        self.check_matrix(torch.tensor(1.2345), "torch")

    @pytest.mark.tf
    def test_matrix_tf(self):
        """Test the matrix of an adjoint opreator with a tensorflow parameter."""
        import tensorflow as tf

        self.check_matrix(tf.Variable(1.2345), "tensorflow")

    def test_no_matrix_defined(self):
        """Test that if the base has no matrix defined, then Adjoint.matrix also raises a MatrixUndefinedError."""
        rng = np.random.default_rng(seed=42)
        shape = qml.StronglyEntanglingLayers.shape(n_layers=2, n_wires=2)
        params = rng.random(shape)

        base = qml.StronglyEntanglingLayers(params, wires=[0, 1])

        with pytest.raises(qml.operation.MatrixUndefinedError):
            Adjoint(base).matrix()

    def test_adj_hamiltonian(self):
        """Test that a we can take the adjoint of a hamiltonian."""
        U = qml.Hamiltonian([1.0], [qml.PauliX(wires=0) @ qml.PauliZ(wires=1)])
        adj_op = Adjoint(base=U)  # hamiltonian = hermitian = self-adjoint
        mat = adj_op.matrix()

        true_mat = qml.matrix(U)
        assert np.allclose(mat, true_mat)


def test_sparse_matrix():
    """Test that the spare_matrix method returns the adjoint of the base sparse matrix."""
    from scipy.sparse import coo_matrix, csr_matrix

    H = np.array([[6 + 0j, 1 - 2j], [1 + 2j, -1]])
    H = csr_matrix(H)
    base = qml.SparseHamiltonian(H, wires=0)

    op = Adjoint(base)

    base_sparse_mat = base.sparse_matrix()
    base_conj_T = qml.numpy.conj(qml.numpy.transpose(base_sparse_mat))
    op_sparse_mat = op.sparse_matrix()

    assert isinstance(op_sparse_mat, csr_matrix)
    assert isinstance(op.sparse_matrix(format="coo"), coo_matrix)

    assert qml.math.allclose(base_conj_T.toarray(), op_sparse_mat.toarray())


class TestEigvals:
    """Test the Adjoint class adjoint methods."""

    @pytest.mark.parametrize(
        "base", (qml.PauliX(0), qml.Hermitian(np.array([[6 + 0j, 1 - 2j], [1 + 2j, -1]]), wires=0))
    )
    def test_hermitian_eigvals(self, base):
        """Test adjoint's eigvals are the same as base eigvals when op is Hermitian."""
        base_eigvals = base.eigvals()
        adj_eigvals = Adjoint(base).eigvals()
        assert qml.math.allclose(base_eigvals, adj_eigvals)

    def test_non_hermitian_eigvals(self):
        """Test that the Adjoint eigvals are the conjugate of the base's eigvals."""

        base = qml.SX(0)
        base_eigvals = base.eigvals()
        adj_eigvals = Adjoint(base).eigvals()

        assert qml.math.allclose(qml.math.conj(base_eigvals), adj_eigvals)

    def test_batching_eigvals(self):
        """Test that eigenvalues work with batched parameters."""
        x = np.array([1.2, 2.3, 3.4])
        base = qml.RX(x, 0)
        adj = Adjoint(base)
        compare = qml.RX(-x, 0)

        # eigvals might have different orders
        assert qml.math.allclose(adj.eigvals()[:, 0], compare.eigvals()[:, 1])
        assert qml.math.allclose(adj.eigvals()[:, 1], compare.eigvals()[:, 0])

    def test_no_matrix_defined_eigvals(self):
        """Test that if the base does not define eigvals, The Adjoint raises the same error."""
        base = qml.StatePrep([1, 0], wires=0)

        with pytest.raises(qml.operation.EigvalsUndefinedError):
            Adjoint(base).eigvals()


class TestDecompositionExpand:
    """Test the decomposition and expand methods for the Adjoint class."""

    def test_decomp_custom_adjoint_defined(self):
        """Test decomposition method when a custom adjoint is defined."""
        decomp = Adjoint(qml.Hadamard(0)).decomposition()
        assert len(decomp) == 1
        assert isinstance(decomp[0], qml.Hadamard)

    def test_expand_custom_adjoint_defined(self):
        """Test expansion method when a custom adjoint is defined."""
        base = qml.Hadamard(0)
        tape = Adjoint(base).expand()

        assert len(tape) == 1
        assert isinstance(tape[0], qml.Hadamard)

    def test_decomp(self):
        """Test decomposition when base has decomposition but no custom adjoint."""
        base = qml.SX(0)
        base_decomp = base.decomposition()
        decomp = Adjoint(base).decomposition()

        for adj_op, base_op in zip(decomp, reversed(base_decomp)):
            assert isinstance(adj_op, Adjoint)
            assert adj_op.base.__class__ == base_op.__class__
            assert qml.math.allclose(adj_op.data, base_op.data)

    def test_expand(self):
        """Test expansion when base has decomposition but no custom adjoint."""

        base = qml.SX(0)
        base_tape = base.expand()
        tape = Adjoint(base).expand()

        for base_op, adj_op in zip(reversed(base_tape), tape):
            assert isinstance(adj_op, Adjoint)
            assert base_op.__class__ == adj_op.base.__class__
            assert qml.math.allclose(adj_op.data, base_op.data)

    def test_no_base_gate_decomposition(self):
        """Test that when the base gate doesn't have a decomposition, the Adjoint decomposition
        method raises the proper error."""
        nr_wires = 2
        rho = np.zeros((2**nr_wires, 2**nr_wires), dtype=np.complex128)
        rho[0, 0] = 1  # initialize the pure state density matrix for the |0><0| state
        base = qml.QubitDensityMatrix(rho, wires=(0, 1))

        with pytest.raises(qml.operation.DecompositionUndefinedError):
            Adjoint(base).decomposition()

    def test_adjoint_of_adjoint(self):
        """Test that the adjoint an adjoint returns the base operator through both decomposition and expand."""

        base = qml.PauliX(0)
        adj1 = Adjoint(base)
        adj2 = Adjoint(adj1)

        assert adj2.decomposition()[0] is base

        tape = adj2.expand()
        assert tape.circuit[0] is base


class TestIntegration:
    """Test the integration of the Adjoint class with qnodes and gradients."""

    @pytest.mark.parametrize(
        "diff_method", ("parameter-shift", "finite-diff", "adjoint", "backprop")
    )
    def test_gradient_adj_rx(self, diff_method):
        @qml.qnode(qml.device("default.qubit", wires=1), diff_method=diff_method)
        def circuit(x):
            Adjoint(qml.RX(x, wires=0))
            return qml.expval(qml.PauliY(0))

        x = np.array(1.2345, requires_grad=True)

        res = circuit(x)
        expected = np.sin(x)
        assert qml.math.allclose(res, expected)

        grad = qml.grad(circuit)(x)
        expected_grad = np.cos(x)

        assert qml.math.allclose(grad, expected_grad)

    def test_adj_batching(self):
        """Test execution of the adjoint of an operation with batched parameters."""
        dev = qml.device("default.qubit", wires=1)

        @qml.qnode(dev)
        def circuit(x):
            Adjoint(qml.RX(x, wires=0))
            return qml.expval(qml.PauliY(0))

        x = qml.numpy.array([1.234, 2.34, 3.456])
        res = circuit(x)

        expected = np.sin(x)
        assert qml.math.allclose(res, expected)


##### TESTS FOR THE ADJOINT CONSTRUCTOR ######

noncallable_objects = [
    [qml.Hadamard(1), qml.RX(-0.2, wires=1)],
    qml.tape.QuantumScript(),
]


@pytest.mark.parametrize("obj", noncallable_objects)
def test_error_adjoint_on_noncallable(obj):
    """Test that an error is raised if qml.adjoint is applied to an object that
    is not callable, as it silently does not have any effect on those."""
    with pytest.raises(ValueError, match=f"{type(obj)} is not callable."):
        adjoint(obj)


class TestAdjointConstructorPreconstructedOp:
    """Test providing an already initalized operator to the transform."""

    @pytest.mark.parametrize(
        "base", (qml.IsingXX(1.23, wires=("c", "d")), qml.QFT(wires=(0, 1, 2)))
    )
    def test_single_op(self, base):
        """Test passing a single preconstructed op in a queuing context."""
        with qml.queuing.AnnotatedQueue() as q:
            base.queue()
            out = adjoint(base)

        assert len(q) == 1
        assert q.queue[0] is out

    def test_single_op_defined_outside_queue_eager(self):
        """Test if base is defined outside context and the function eagerly simplifies
        the adjoint, the base is not added to queue."""
        base = qml.RX(1.2, wires=0)
        with qml.queuing.AnnotatedQueue() as q:
            out = adjoint(base, lazy=False)

        assert len(q) == 1
        assert q.queue[0] is out

    def test_single_observable(self):
        """Test passing a single preconstructed observable in a queuing context."""

        with qml.queuing.AnnotatedQueue() as q:
            base = qml.PauliX(0) @ qml.PauliY(1)
            out = adjoint(base)

        assert len(q) == 1
        assert q.queue[0] is out
        assert out.base is base
        assert isinstance(out, Adjoint)

        qs = qml.tape.QuantumScript.from_queue(q)
        assert len(qs) == 0


class TestAdjointConstructorDifferentCallableTypes:
    """Test the adjoint transform on a variety of possible inputs."""

    def test_adjoint_single_op_function(self):
        """Test the adjoint transform on a single operation."""

        with qml.queuing.AnnotatedQueue() as q:
            out = adjoint(qml.RX)(1.234, wires="a")

        tape = qml.tape.QuantumScript.from_queue(q)
        assert out is tape[0]
        assert isinstance(out, Adjoint)
        assert qml.equal(out.base, qml.RX(1.234, "a"))

    def test_adjoint_template(self):
        """Test the adjoint transform on a template."""

        with qml.queuing.AnnotatedQueue() as q:
            out = adjoint(qml.QFT)(wires=(0, 1, 2))

        tape = qml.tape.QuantumScript.from_queue(q)
        assert len(tape) == 1
        assert out is tape[0]
        assert isinstance(out, Adjoint)
        assert out.base.__class__ is qml.QFT
        assert out.wires == qml.wires.Wires((0, 1, 2))

    def test_adjoint_on_function(self):
        """Test adjoint transform on a function"""

        def func(x, y, z):
            qml.RX(x, wires=0)
            qml.RY(y, wires=0)
            qml.RZ(z, wires=0)

        x = 1.23
        y = 2.34
        z = 3.45
        with qml.queuing.AnnotatedQueue() as q:
            out = adjoint(func)(x, y, z)

        tape = qml.tape.QuantumScript.from_queue(q)
        assert out == tape.circuit

        for op in tape:
            assert isinstance(op, Adjoint)

        # check order reversed
        assert tape[0].base.__class__ is qml.RZ
        assert tape[1].base.__class__ is qml.RY
        assert tape[2].base.__class__ is qml.RX

        # check parameters assigned correctly
        assert tape[0].data == (z,)
        assert tape[1].data == (y,)
        assert tape[2].data == (x,)

    def test_nested_adjoint(self):
        """Test the adjoint transform on an adjoint transform."""
        x = 4.321
        with qml.queuing.AnnotatedQueue() as q:
            out = adjoint(adjoint(qml.RX))(x, wires="b")

        tape = qml.tape.QuantumScript.from_queue(q)
        assert out is tape[0]
        assert isinstance(out, Adjoint)
        assert isinstance(out.base, Adjoint)
        assert out.base.base.__class__ is qml.RX
        assert out.data == (x,)
        assert out.wires == qml.wires.Wires("b")


class TestAdjointConstructorNonLazyExecution:
    """Test the lazy=False keyword."""

    def test_single_decomposeable_op(self):
        """Test lazy=False for a single op that gets decomposed."""

        x = 1.23
        with qml.queuing.AnnotatedQueue() as q:
            base = qml.RX(x, wires="b")
            out = adjoint(base, lazy=False)

        assert len(q) == 1
        assert q.queue[0] is out

        assert isinstance(out, qml.RX)
        assert out.data == (-1.23,)

    def test_single_nondecomposable_op(self):
        """Test lazy=false for a single op that can't be decomposed."""
        with qml.queuing.AnnotatedQueue() as q:
            base = qml.S(0)
            out = adjoint(base, lazy=False)

        assert len(q) == 1
        assert q.queue[0] is out

        assert isinstance(out, Adjoint)
        assert isinstance(out.base, qml.S)

    def test_single_decomposable_op_function(self):
        """Test lazy=False for a single op callable that gets decomposed."""
        x = 1.23
        with qml.queuing.AnnotatedQueue() as q:
            out = adjoint(qml.RX, lazy=False)(x, wires="b")

        tape = qml.tape.QuantumScript.from_queue(q)
        assert out is tape[0]
        assert not isinstance(out, Adjoint)
        assert isinstance(out, qml.RX)
        assert out.data == (-x,)

    def test_single_nondecomposable_op_function(self):
        """Test lazy=False for a single op function that can't be decomposed."""
        with qml.queuing.AnnotatedQueue() as q:
            out = adjoint(qml.S, lazy=False)(0)

        tape = qml.tape.QuantumScript.from_queue(q)
        assert out is tape[0]
        assert isinstance(out, Adjoint)
        assert isinstance(out.base, qml.S)

    def test_mixed_function(self):
        """Test lazy=False with a function that applies operations of both types."""
        x = 1.23

        def qfunc(x):
            qml.RZ(x, wires="b")
            qml.T("b")

        with qml.queuing.AnnotatedQueue() as q:
            out = adjoint(qfunc, lazy=False)(x)

        tape = qml.tape.QuantumScript.from_queue(q)
        assert len(tape) == len(out) == 2
        assert isinstance(tape[0], Adjoint)
        assert isinstance(tape[0].base, qml.T)

        assert isinstance(tape[1], qml.RZ)
        assert tape[1].data[0] == -x


class TestAdjointConstructorOutsideofQueuing:
    """Test the behaviour of the adjoint transform when not called in a queueing context."""

    def test_single_op(self):
        """Test providing a single op outside of a queuing context."""

        x = 1.234
        out = adjoint(qml.RZ(x, wires=0))

        assert isinstance(out, Adjoint)
        assert out.base.__class__ is qml.RZ
        assert out.data == (1.234,)
        assert out.wires == qml.wires.Wires(0)

    def test_single_op_eager(self):
        """Test a single op that can be decomposed in eager mode outside of a queuing context."""

        x = 1.234
        base = qml.RX(x, wires=0)
        out = adjoint(base, lazy=False)

        assert isinstance(out, qml.RX)
        assert out.data == (-x,)

    @pytest.mark.xfail  # TODO not sure what the expected behavior here is with new opmath
    def test_observable(self):
        """Test providing a preconstructed Observable outside of a queuing context."""

        base = 1.0 * qml.PauliX(0)
        obs = adjoint(base)

        assert isinstance(obs, Adjoint)
        assert isinstance(obs, qml.operation.Observable)
        assert obs.base is base

    def test_single_op_function(self):
        """Test the transform on a single op as a callable outside of a queuing context."""
        x = 1.234
        out = adjoint(qml.IsingXX)(x, wires=(0, 1))

        assert isinstance(out, Adjoint)
        assert out.base.__class__ is qml.IsingXX
        assert out.data == (1.234,)
        assert out.wires == qml.wires.Wires((0, 1))

    def test_function(self):
        """Test the transform on a function outside of a queuing context."""

        def func(wire):
            qml.S(wire)
            qml.SX(wire)

        wire = 1.234
        out = adjoint(func)(wire)

        assert len(out) == 2
        assert all(isinstance(op, Adjoint) for op in out)
        assert all(op.wires == qml.wires.Wires(wire) for op in out)

    def test_nonlazy_op_function(self):
        """Test non-lazy mode on a simplifiable op outside of a queuing context."""

        out = adjoint(qml.PauliX, lazy=False)(0)

        assert not isinstance(out, Adjoint)
        assert isinstance(out, qml.PauliX)


class TestAdjointConstructorIntegration:
    """Test circuit execution and gradients with the adjoint transform."""

    def test_single_op(self):
        """Test the adjoint of a single op against analytically expected results."""

        @qml.qnode(qml.device("default.qubit", wires=1))
        def circ():
            qml.PauliX(0)
            adjoint(qml.S)(0)
            return qml.state()

        res = circ()
        expected = np.array([0, -1j])

        assert np.allclose(res, expected)

    @pytest.mark.autograd
    @pytest.mark.parametrize("diff_method", ("backprop", "adjoint", "parameter-shift"))
    def test_gradient_autograd(self, diff_method):
        """Test gradients through the adjoint transform with autograd."""
        import autograd

        @qml.qnode(qml.device("default.qubit", wires=1), diff_method=diff_method)
        def circ(x):
            adjoint(qml.RX)(x, wires=0)
            return qml.expval(qml.PauliY(0))

        x = autograd.numpy.array(0.234)
        expected_res = np.sin(x)
        expected_grad = np.cos(x)
        assert qml.math.allclose(circ(x), expected_res)
        assert qml.math.allclose(
            autograd.grad(circ)(x), expected_grad  # pylint: disable=no-value-for-parameter
        )

    @pytest.mark.jax
    @pytest.mark.parametrize("diff_method", ("backprop", "adjoint", "parameter-shift"))
    def test_gradient_jax(self, diff_method):
        """Test gradients through the adjoint transform with jax."""
        import jax

        @qml.qnode(qml.device("default.qubit", wires=1), diff_method=diff_method)
        def circ(x):
            adjoint(qml.RX)(x, wires=0)
            return qml.expval(qml.PauliY(0))

        x = jax.numpy.array(0.234)
        expected_res = jax.numpy.sin(x)
        expected_grad = jax.numpy.cos(x)
        assert qml.math.allclose(circ(x), expected_res)
        assert qml.math.allclose(jax.grad(circ)(x), expected_grad)

    @pytest.mark.torch
    @pytest.mark.parametrize("diff_method", ("backprop", "adjoint", "parameter-shift"))
    def test_gradient_torch(self, diff_method):
        """Test gradients through the adjoint transform with torch."""
        import torch

        @qml.qnode(qml.device("default.qubit", wires=1), diff_method=diff_method)
        def circ(x):
            adjoint(qml.RX)(x, wires=0)
            return qml.expval(qml.PauliY(0))

        x = torch.tensor(0.234, requires_grad=True)
        y = circ(x)
        y.backward()

        assert qml.math.allclose(y, torch.sin(x))
        assert qml.math.allclose(x.grad, torch.cos(x))

    @pytest.mark.tf
    @pytest.mark.parametrize("diff_method", ("backprop", "adjoint", "parameter-shift"))
    def test_gradient_tf(self, diff_method):
        """Test gradients through the adjoint transform with tensorflow."""

        import tensorflow as tf

        @qml.qnode(qml.device("default.qubit", wires=1), diff_method=diff_method)
        def circ(x):
            adjoint(qml.RX)(x, wires=0)
            return qml.expval(qml.PauliY(0))

        x = tf.Variable(0.234)
        with tf.GradientTape() as tape:
            y = circ(x)

        grad = tape.gradient(y, x)

        assert qml.math.allclose(y, tf.sin(x))
        assert qml.math.allclose(grad, tf.cos(x))<|MERGE_RESOLUTION|>--- conflicted
+++ resolved
@@ -494,11 +494,7 @@
         base = qml.RX(1.23, wires=0)
         op = Adjoint(base)
 
-<<<<<<< HEAD
-        assert qml.equal(base.generator(), -1.0 * op.generator())
-=======
         assert qml.equal(base.generator(), qml.s_prod(-1.0, op.generator()))
->>>>>>> af387f1f
 
     def test_no_generator(self):
         """Test that an adjointed non-Operation raises a GeneratorUndefinedError."""
