--- conflicted
+++ resolved
@@ -1346,10 +1346,6 @@
     def test_set_on_initialization(self):
         """Test that grouping indices can be set on initialization."""
 
-<<<<<<< HEAD
-        op = qml.ops.Sum(qml.X(0), qml.Y(1), grouping_indices=[[0, 1]])
-        assert op.grouping_indices == [[0, 1]]
-=======
         op = qml.ops.Sum(qml.X(0), qml.Y(1), _grouping_indices=[[0, 1]])
         assert op.grouping_indices == [[0, 1]]
         op_ac = qml.ops.Sum(qml.X(0), qml.Y(1), grouping_type="anticommuting")
@@ -1358,7 +1354,6 @@
             qml.ops.Sum(
                 qml.X(0), qml.Y(1), grouping_type="anticommuting", _grouping_indices=[[0, 1]]
             )
->>>>>>> c83d98c2
 
     def test_non_pauli_error(self):
         """Test that grouping non-Pauli observables is not supported."""
