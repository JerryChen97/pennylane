--- conflicted
+++ resolved
@@ -417,11 +417,7 @@
 
     def test_valid_context_not_compatible_device(self):
         """Test that valid_context raises an error when breakpoint
-<<<<<<< HEAD
-        is called in a qnode with an incompatible device."""
-=======
-        is called with an un-supported device."""
->>>>>>> f7feadbe
+        is called with an incompatible device."""
         dev = qml.device("default.mixed", wires=2)
 
         @qml.qnode(dev)
