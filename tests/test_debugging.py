# Copyright 2018-2022 Xanadu Quantum Technologies Inc.

# Licensed under the Apache License, Version 2.0 (the "License");
# you may not use this file except in compliance with the License.
# You may obtain a copy of the License at

#     http://www.apache.org/licenses/LICENSE-2.0

# Unless required by applicable law or agreed to in writing, software
# distributed under the License is distributed on an "AS IS" BASIS,
# WITHOUT WARRANTIES OR CONDITIONS OF ANY KIND, either express or implied.
# See the License for the specific language governing permissions and
# limitations under the License.
"""
Unit tests for the debugging module.
"""
from unittest.mock import patch

import numpy as np
import pytest

import pennylane as qml
<<<<<<< HEAD
from pennylane import numpy as qnp
from pennylane.debugging import PLDB
=======
from pennylane.debugging import PLDB, pldb_device_manager
>>>>>>> a897a476


class TestSnapshot:
    """Test the Snapshot instruction for simulators."""

    # pylint: disable=protected-access
    @pytest.mark.parametrize("method", [None, "backprop", "parameter-shift", "adjoint"])
    def test_default_qubit_legacy_opmath(self, method):
        """Test that multiple snapshots are returned correctly on the state-vector simulator."""
        dev = qml.device("default.qubit.legacy", wires=2)

        @qml.qnode(dev, diff_method=method)
        def circuit():
            qml.Snapshot()
            qml.Hadamard(wires=0)
            qml.Snapshot("very_important_state")
            qml.CNOT(wires=[0, 1])
            qml.Snapshot()
            return qml.expval(qml.PauliX(0))

        circuit()
        assert dev._debugger is None
        if method is not None:
            assert circuit.interface == "auto"

        result = qml.snapshots(circuit)()
        expected = {
            0: np.array([1, 0, 0, 0]),
            "very_important_state": np.array([1 / np.sqrt(2), 0, 1 / np.sqrt(2), 0]),
            2: np.array([1 / np.sqrt(2), 0, 0, 1 / np.sqrt(2)]),
            "execution_results": np.array(0),
        }

        assert all(k1 == k2 for k1, k2 in zip(result.keys(), expected.keys()))
        assert all(np.allclose(v1, v2) for v1, v2 in zip(result.values(), expected.values()))

    # pylint: disable=protected-access
    @pytest.mark.parametrize("method", [None, "backprop", "parameter-shift", "adjoint"])
    def test_default_qubit2(self, method):
        """Test that multiple snapshots are returned correctly on the new
        state-vector simulator."""
        dev = qml.device("default.qubit")

        # TODO: add additional QNode test once the new device supports it

        @qml.qnode(dev, diff_method=method)
        def circuit():
            qml.Snapshot()
            qml.Hadamard(wires=0)
            qml.Snapshot("very_important_state")
            qml.CNOT(wires=[0, 1])
            qml.Snapshot()
            return qml.expval(qml.PauliX(0))

        circuit()
        assert dev._debugger is None
        if method is not None:
            assert circuit.interface == "auto"

        result = qml.snapshots(circuit)()
        expected = {
            0: np.array([1, 0, 0, 0]),
            "very_important_state": np.array([1 / np.sqrt(2), 0, 1 / np.sqrt(2), 0]),
            2: np.array([1 / np.sqrt(2), 0, 0, 1 / np.sqrt(2)]),
            "execution_results": np.array(0),
        }

        assert all(k1 == k2 for k1, k2 in zip(result.keys(), expected.keys()))
        assert all(np.allclose(v1, v2) for v1, v2 in zip(result.values(), expected.values()))

    # pylint: disable=protected-access
    @pytest.mark.parametrize("method", [None, "parameter-shift"])
    def test_default_mixed(self, method):
        """Test that multiple snapshots are returned correctly on the density-matrix simulator."""
        dev = qml.device("default.mixed", wires=2)

        @qml.qnode(dev, diff_method=method)
        def circuit():
            qml.Snapshot()
            qml.Hadamard(wires=0)
            qml.Snapshot("very_important_state")
            qml.CNOT(wires=[0, 1])
            qml.Snapshot()
            return qml.expval(qml.PauliX(0))

        circuit()
        assert dev._debugger is None

        result = qml.snapshots(circuit)()
        expected = {
            0: np.array([[1, 0, 0, 0], [0, 0, 0, 0], [0, 0, 0, 0], [0, 0, 0, 0]]),
            "very_important_state": np.array(
                [[0.5, 0, 0.5, 0], [0, 0, 0, 0], [0.5, 0, 0.5, 0], [0, 0, 0, 0]]
            ),
            2: np.array([[0.5, 0, 0, 0.5], [0, 0, 0, 0], [0, 0, 0, 0], [0.5, 0, 0, 0.5]]),
            "execution_results": np.array(0),
        }

        assert all(k1 == k2 for k1, k2 in zip(result.keys(), expected.keys()))
        assert all(np.allclose(v1, v2) for v1, v2 in zip(result.values(), expected.values()))

    # pylint: disable=protected-access
    @pytest.mark.parametrize("method", [None, "parameter-shift"])
    def test_default_gaussian(self, method):
        """Test that multiple snapshots are returned correctly on the CV simulator."""
        dev = qml.device("default.gaussian", wires=2)

        @qml.qnode(dev, diff_method=method)
        def circuit():
            qml.Snapshot()
            qml.Displacement(0.5, 0, wires=0)
            qml.Snapshot("very_important_state")
            qml.Beamsplitter(0.5, 0.7, wires=[0, 1])
            qml.Snapshot()
            return qml.expval(qml.QuadX(0))

        circuit()
        assert dev._debugger is None

        result = qml.snapshots(circuit)()
        expected = {
            0: {
                "cov_matrix": np.array([[1, 0, 0, 0], [0, 1, 0, 0], [0, 0, 1, 0], [0, 0, 0, 1]]),
                "means": np.array([0, 0, 0, 0]),
            },
            1: {
                "cov_matrix": np.array([[1, 0, 0, 0], [0, 1, 0, 0], [0, 0, 1, 0], [0, 0, 0, 1]]),
                "means": np.array([1, 0, 0, 0]),
            },
            2: {
                "cov_matrix": np.array([[1, 0, 0, 0], [0, 1, 0, 0], [0, 0, 1, 0], [0, 0, 0, 1]]),
                "means": np.array([0.87758256, 0.36668488, 0, 0.30885441]),
            },
            "execution_results": np.array(0.87758256),
        }

        assert all(k1 == k2 for k1, k2 in zip(result.keys(), expected.keys()))
        assert np.allclose(result["execution_results"], expected["execution_results"])
        del result["execution_results"]
        del expected["execution_results"]
        assert all(
            np.allclose(v1["cov_matrix"], v2["cov_matrix"])
            for v1, v2 in zip(result.values(), expected.values())
        )
        assert all(
            np.allclose(v1["means"], v2["means"])
            for v1, v2 in zip(result.values(), expected.values())
        )

    @pytest.mark.parametrize("method", [None, "parameter-shift", "adjoint"])
    def test_lightning_qubit(self, method):
        """Test that an error is (currently) raised on the lightning simulator."""
        dev = qml.device("lightning.qubit", wires=2)

        @qml.qnode(dev, diff_method=method)
        def circuit():
            qml.Snapshot()
            qml.Hadamard(wires=0)
            qml.Snapshot("very_important_state")
            qml.CNOT(wires=[0, 1])
            qml.Snapshot()
            return qml.expval(qml.PauliX(0))

        # can run the circuit
        result = circuit()
        assert result == 0

        with pytest.raises(qml.DeviceError, match="Device does not support snapshots."):
            qml.snapshots(circuit)()

    def test_unsupported_device(self):
        """Test that an error is raised on unsupported devices."""
        dev = qml.device("default.qubit.legacy", wires=2)
        # remove attributes to simulate unsupported device
        delattr(dev, "_debugger")
        dev.operations.remove("Snapshot")

        @qml.qnode(dev, interface=None)  # iterface=None prevents new device creation internally
        def circuit():
            qml.Snapshot()
            qml.Hadamard(wires=0)
            qml.Snapshot("very_important_state")
            qml.CNOT(wires=[0, 1])
            qml.Snapshot()
            return qml.expval(qml.PauliX(0))

        # can run the circuit
        result = circuit()
        assert result == 0

        with pytest.raises(qml.DeviceError, match="Device does not support snapshots."):
            qml.snapshots(circuit)()

        # need to revert change to not affect other tests (since operations a static attribute)
        dev.operations.add("Snapshot")

    def test_unsupported_device_new(self):
        """Test that an error is raised on unsupported devices."""

        class DummyDevice(qml.devices.Device):  # pylint: disable=too-few-public-methods
            def execute(self, *args, **kwargs):
                return args, kwargs

        dev = DummyDevice()

        with pytest.raises(qml.DeviceError, match="Device does not support snapshots."):
            with qml.debugging._Debugger(dev):
                dev.execute([])

    def test_empty_snapshots(self):
        """Test that snapshots function in the absence of any Snapshot operations."""
        dev = qml.device("default.qubit", wires=2)

        @qml.qnode(dev)
        def circuit():
            qml.Hadamard(wires=0)
            qml.CNOT(wires=[0, 1])
            return qml.expval(qml.PauliX(0))

        result = qml.snapshots(circuit)()
        expected = {"execution_results": np.array(0)}

        assert result == expected

    @pytest.mark.parametrize("shots", [None, 0, 1, 100])
    def test_different_shots(self, shots):
        """Test that snapshots are returned correctly with different QNode shot values."""
        dev = qml.device("default.qubit", wires=2)

        @qml.qnode(dev, shots=shots)
        def circuit():
            qml.Snapshot()
            qml.Hadamard(wires=0)
            qml.Snapshot("very_important_state")
            qml.CNOT(wires=[0, 1])
            qml.Snapshot()
            return qml.expval(qml.PauliX(0))

        result = qml.snapshots(circuit)()
        expected = {
            0: np.array([1, 0, 0, 0]),
            "very_important_state": np.array([1 / np.sqrt(2), 0, 1 / np.sqrt(2), 0]),
            2: np.array([1 / np.sqrt(2), 0, 0, 1 / np.sqrt(2)]),
            "execution_results": np.array(0),
        }

        assert all(k1 == k2 for k1, k2 in zip(result.keys(), expected.keys()))
        assert all(np.allclose(v1, v2) for v1, v2 in zip(result.values(), expected.values()))

    @pytest.mark.parametrize(
        "m,expected_result",
        [
            ("expval", np.array(0)),
            ("var", np.array(1)),
            ("probs", np.array([0.5, 0, 0, 0.5])),
            ("state", np.array([1 / np.sqrt(2), 0, 0, 1 / np.sqrt(2)])),
        ],
    )
    def test_different_measurements(self, m, expected_result):
        """Test that snapshots are returned correctly with different QNode measurements."""
        dev = qml.device("default.qubit", wires=2)

        @qml.qnode(dev, interface=None)
        def circuit():
            qml.Snapshot()
            qml.Hadamard(wires=0)
            qml.Snapshot("very_important_state")
            qml.CNOT(wires=[0, 1])
            qml.Snapshot()
            if m == "expval":
                return qml.expval(qml.PauliZ(0))
            if m == "var":
                return qml.var(qml.PauliY(1))
            if m == "probs":
                return qml.probs([0, 1])
            return qml.state()

        result = qml.snapshots(circuit)()
        expected = {
            0: np.array([1, 0, 0, 0]),
            "very_important_state": np.array([1 / np.sqrt(2), 0, 1 / np.sqrt(2), 0]),
            2: np.array([1 / np.sqrt(2), 0, 0, 1 / np.sqrt(2)]),
            "execution_results": expected_result,
        }

        assert all(k1 == k2 for k1, k2 in zip(result.keys(), expected.keys()))
        assert all(np.allclose(v1, v2) for v1, v2 in zip(result.values(), expected.values()))

        if m == "state":
            assert np.allclose(result[2], result["execution_results"])

    def test_controlled_circuit(self):
        """Test that snapshots are returned correctly even with a controlled circuit."""
        dev = qml.device("default.qubit", wires=2)

        def circuit(params, wire):
            qml.Hadamard(wire)
            qml.Snapshot()
            qml.Rot(*params, wire)

        @qml.qnode(dev)
        def qnode(params):
            qml.Hadamard(0)
            qml.ctrl(circuit, 0)(params, wire=1)
            return qml.expval(qml.PauliZ(1))

        params = np.array([1.3, 1.4, 0.2])
        result = qml.snapshots(qnode)(params)
        expected = {
            0: np.array([1 / np.sqrt(2), 0, 0.5, 0.5]),
            "execution_results": np.array(0.36819668),
        }

        assert all(k1 == k2 for k1, k2 in zip(result.keys(), expected.keys()))
        assert all(np.allclose(v1, v2) for v1, v2 in zip(result.values(), expected.values()))

    def test_all_measurement_snapshot(self):
        """Test that the correct measurement snapshots are returned for different measurement types."""
        dev = qml.device("default.qubit")

        @qml.qnode(dev)
        def circuit(x):
            qml.Snapshot(measurement=qml.expval(qml.PauliZ(0)))
            qml.RX(x, wires=0)
            qml.Snapshot(measurement=qml.var(qml.PauliZ(0)))
            qml.Snapshot(measurement=qml.probs(0))
            qml.Snapshot(measurement=qml.state())
            return qml.expval(qml.PauliZ(0))

        phi = 0.1
        result = qml.snapshots(circuit)(phi)
        expected = {
            0: np.array(1),
            1: np.array(1 - np.cos(phi) ** 2),
            2: np.array([np.cos(phi / 2) ** 2, np.sin(phi / 2) ** 2]),
            3: np.array([np.cos(phi / 2), -1j * np.sin(phi / 2)]),
            "execution_results": np.array(np.cos(phi)),
        }

        assert all(k1 == k2 for k1, k2 in zip(result.keys(), expected.keys()))
        assert all(np.allclose(v1, v2) for v1, v2 in zip(result.values(), expected.values()))

    def test_unsupported_snapshot_measurement(self):
        """Test that an exception is raised when an unsupported measurement is provided to the snapshot."""
        dev = qml.device("default.qubit")

        @qml.qnode(dev)
        def circuit():
            qml.Hadamard(0)
            with pytest.raises(
                ValueError,
                match="The measurement PauliZ is not supported as it is not an instance "
                "of <class 'pennylane.measurements.measurements.StateMeasurement'>",
            ):
                qml.Snapshot(measurement=qml.PauliZ(0))
            return qml.expval(qml.PauliZ(0))

        qml.snapshots(circuit)()


# pylint: disable=protected-access
class TestPLDB:
    """Test the interactive debugging integration"""

    def test_pldb_init(self):
        """Test that PLDB initializes correctly"""
        debugger = PLDB()
        assert debugger.prompt == "[pldb]: "
        assert getattr(debugger, "_PLDB__active_dev") is None

    def test_valid_context_outside_qnode(self):
        """Test that valid_context raises an error when breakpoint
        is called outside of a qnode execution."""

        with pytest.raises(
            RuntimeError, match="Can't call breakpoint outside of a qnode execution"
        ):
            with qml.queuing.AnnotatedQueue() as _:
                qml.X(0)
                qml.breakpoint()
                qml.Hadamard(0)

        def my_qfunc():
            qml.X(0)
            qml.breakpoint()
            qml.Hadamard(0)
            return qml.expval(qml.Z(0))

        with pytest.raises(
            RuntimeError, match="Can't call breakpoint outside of a qnode execution"
        ):
            _ = my_qfunc()

    def test_valid_context_not_compatible_device(self):
        """Test that valid_context raises an error when breakpoint
        is called with an incompatible device."""
        dev = qml.device("default.mixed", wires=2)

        @qml.qnode(dev)
        def my_circ():
            qml.X(0)
            qml.breakpoint()
            qml.Hadamard(0)
            return qml.expva(qml.Z(0))

        with pytest.raises(TypeError, match="Breakpoints not supported on this device"):
            _ = my_circ()

        PLDB.reset_active_dev()

    def test_add_device(self):
        """Test that we can add a device to the global active device list."""
        assert getattr(PLDB, "_PLDB__active_dev") is None

        dev1, dev2, dev3 = (
            qml.device("default.qubit", wires=3),
            qml.device("default.qubit"),
            qml.device("lightning.qubit", wires=1),
        )

        PLDB.add_device(dev1)
        assert getattr(PLDB, "_PLDB__active_dev") == dev1

        PLDB.add_device(dev2)  # overwrites dev1
        PLDB.add_device(dev3)  # overwrites dev2

        assert getattr(PLDB, "_PLDB__active_dev") == dev3

        PLDB.reset_active_dev()  # clean up the debugger active devices

    dev_names = (
        "default.qubit",
        "lightning.qubit",
    )

    @pytest.mark.parametrize("device_name", dev_names)
    def test_get_active_device(self, device_name):
        """Test that we can accses the active device."""
        dev = qml.device(device_name, wires=2)
        PLDB.add_device(dev)

        debugger_dev = PLDB.get_active_device()
        assert debugger_dev is dev

        PLDB.reset_active_dev()

    def test_get_active_device_error_when_no_active_device(self):
        """Test that an error is raised if we try to get
        the active device when there are no active devices."""
        assert getattr(PLDB, "_PLDB__active_dev") == None

        with pytest.raises(RuntimeError, match="No active device to get"):
            _ = PLDB.get_active_device()

    @pytest.mark.parametrize("device_name", dev_names)
    def test_reset_active_device(self, device_name):
        """Test that we can rest the global active device list."""
        dev = qml.device(device_name, wires=2)
        PLDB.add_device(dev)
        assert getattr(PLDB, "_PLDB__active_dev") == dev

        PLDB.reset_active_dev()
        assert getattr(PLDB, "_PLDB__active_dev") == None

    def test_is_active_device(self):
        """Test that we can determine if there is an active device."""
        assert getattr(PLDB, "_PLDB__active_dev") == None

        dev = qml.device("default.qubit")
        PLDB.add_device(dev)
        assert PLDB.is_active_dev() is True

        PLDB.reset_active_dev()
        assert PLDB.is_active_dev() is False

    tapes = (
        qml.tape.QuantumScript(
            ops=[qml.Hadamard(0), qml.CNOT([0, 1])],
            measurements=[qml.state()],
        ),
        qml.tape.QuantumScript(
            ops=[qml.Hadamard(0), qml.X(1)],
            measurements=[qml.expval(qml.Z(1))],
        ),
    )

    results = (qnp.array([1 / qnp.sqrt(2), 0, 0, 1 / qnp.sqrt(2)], dtype=complex), qnp.array(-1))

    @pytest.mark.parametrize("tape, expected_result", zip(tapes, results))
    @pytest.mark.parametrize(
        "dev", (qml.device("default.qubit", wires=2), qml.device("lightning.qubit", wires=2))
    )
    def test_execute(self, dev, tape, expected_result):
        """Test that the _execute method works as expected."""
        PLDB.add_device(dev)
        executed_results = PLDB._execute((tape,))
        assert qnp.allclose(expected_result, executed_results)


def test_tape():
    """Test that we can access the tape from the active queue."""
    with qml.queuing.AnnotatedQueue() as queue:
        qml.X(0)
        [qml.Hadamard(i) for i in range(3)]
        qml.Y(1)
        qml.Z(0)
        qml.expval(qml.Z(0))

        executed_tape = qml.debugging.tape()

    expected_tape = qml.tape.QuantumScript.from_queue(queue)
    assert qml.equal(expected_tape, executed_tape)


@pytest.mark.parametrize("measurement_process", (qml.expval(qml.Z(0)), qml.state()))
@patch.object(PLDB, "_execute")
def test_measure(mock_method, measurement_process):
    """Test that the private measure function doesn't modify the active queue"""
    with qml.queuing.AnnotatedQueue() as queue:
        ops = [qml.X(0), qml.Y(1), qml.Z(0)] + [qml.Hadamard(i) for i in range(3)]
        measurements = [qml.expval(qml.X(2)), qml.state(), qml.probs(), qml.var(qml.Z(3))]
        _ = qml.debugging._measure(measurement_process)

    executed_tape = qml.tape.QuantumScript.from_queue(queue)
    expected_tape = qml.tape.QuantumScript(ops, measurements)

    assert qml.equal(expected_tape, executed_tape)  # no unexpected queuing

    expected_debugging_tape = qml.tape.QuantumScript(ops, measurements + [measurement_process])
    executed_debugging_tape = mock_method.call_args.args[0][0]

    assert qml.equal(
        expected_debugging_tape, executed_debugging_tape
    )  # _execute was called with new measurements


@patch.object(PLDB, "_execute")
def test_state(_mock_method):
    """Test that the state function works as expected."""
    with qml.queuing.AnnotatedQueue() as queue:
        qml.RX(1.23, 0)
        qml.RY(0.45, 2)
        qml.probs()

        _ = qml.debugging.state()

    assert qml.state() not in queue


@patch.object(PLDB, "_execute")
def test_expval(_mock_method):
    """Test that the expval function works as expected."""
    for op in [qml.X(0), qml.Y(1), qml.Z(2), qml.Hadamard(0)]:
        with qml.queuing.AnnotatedQueue() as queue:
            qml.RX(1.23, 0)
            qml.RY(0.45, 2)
            qml.probs()

            _ = qml.debugging.expval(op)

        assert op not in queue
        assert qml.expval(op) not in queue


@pytest.mark.parametrize("device_name", ("default.qubit", "lightning.qubit"))
def test_pldb_device_manager(device_name):
    """Test that the context manager works as expected."""
    assert getattr(PLDB, "_PLDB__active_dev") == None
    dev = qml.device(device_name, wires=2)

    with pldb_device_manager(dev) as _:
        assert getattr(PLDB, "_PLDB__active_dev") == dev

    assert getattr(PLDB, "_PLDB__active_dev") == None


@patch.object(PLDB, "set_trace")
def test_breakpoint_integration(mock_method):
    """Test that qml.breakpoint behaves as execpted"""
    dev = qml.device("default.qubit")

    @qml.qnode(dev)
    def my_circ():
        qml.Hadamard(0)
        qml.CNOT([0, 1])
        qml.breakpoint()
        return qml.expval(qml.Z(1))

    mock_method.assert_not_called()  # Did not hit breakpoint
    my_circ()
    mock_method.assert_called_once()  # Hit breakpoint once.


@patch.object(PLDB, "set_trace")
def test_breakpoint_integration_with_valid_context_error(mock_method):
    """Test that the PLDB.valid_context() integrates well with qml.breakpoint"""
    dev = qml.device("default.mixed", wires=2)

    @qml.qnode(dev)
    def my_circ():
        qml.Hadamard(0)
        qml.CNOT([0, 1])
        qml.breakpoint()
        return qml.expval(qml.Z(1))

    with pytest.raises(TypeError, match="Breakpoints not supported on this device"):
        _ = my_circ()

    mock_method.assert_not_called()  # Error was raised before we triggered breakpoint<|MERGE_RESOLUTION|>--- conflicted
+++ resolved
@@ -20,12 +20,8 @@
 import pytest
 
 import pennylane as qml
-<<<<<<< HEAD
 from pennylane import numpy as qnp
-from pennylane.debugging import PLDB
-=======
 from pennylane.debugging import PLDB, pldb_device_manager
->>>>>>> a897a476
 
 
 class TestSnapshot:
