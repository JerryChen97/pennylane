--- conflicted
+++ resolved
@@ -14,11 +14,8 @@
 """
 Unit tests for the debugging module.
 """
-<<<<<<< HEAD
 from contextlib import nullcontext
-=======
 from unittest.mock import patch
->>>>>>> d9740c06
 
 import numpy as np
 import pytest
@@ -545,7 +542,6 @@
 
         qml.snapshots(circuit)()
 
-<<<<<<< HEAD
     @pytest.mark.xfail
     def test_default_clifford_with_arbitrary_measurement(self):
         dev = qml.device("default.clifford")
@@ -627,7 +623,6 @@
         del expected["execution_results"]
 
         _compare_numpy_dicts(result, expected)
-=======
 
 # pylint: disable=protected-access
 class TestPLDB:
@@ -926,5 +921,4 @@
     with pytest.raises(TypeError, match="Breakpoints not supported on this device"):
         _ = my_circ()
 
-    mock_method.assert_not_called()  # Error was raised before we triggered breakpoint
->>>>>>> d9740c06
+    mock_method.assert_not_called()  # Error was raised before we triggered breakpoint