--- conflicted
+++ resolved
@@ -34,10 +34,7 @@
     ~create_measurement_wires_primitive
     ~create_measurement_mcm_primitive
     ~qnode_call
-<<<<<<< HEAD
     ~to_catalyst
-=======
->>>>>>> 22342c90
 
 To activate and deactivate the new PennyLane program capturing mechanism, use
 the switches ``qml.capture.enable`` and ``qml.capture.disable``.
