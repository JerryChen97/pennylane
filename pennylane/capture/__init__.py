--- conflicted
+++ resolved
@@ -112,9 +112,5 @@
     def _(*args, **kwargs):
         return type.__call__(MyCustomOp, *args, **kwargs)
 """
-<<<<<<< HEAD
-from .switches import enable_plxpr, disable_plxpr, plxpr_enabled
-from .meta_type import PLXPRMeta, create_operator_primitive
-=======
 from .switches import enable, disable, enabled
->>>>>>> 3ae019d9
+from .meta_type import PLXPRMeta, create_operator_primitive