--- conflicted
+++ resolved
@@ -112,9 +112,5 @@
     def _(*args, **kwargs):
         return type.__call__(MyCustomOp, *args, **kwargs)
 """
-<<<<<<< HEAD
-from .switches import enable, disable, enabled
-from .meta_type import PLXPRMeta, create_operator_primitive, create_wires_primitive
-=======
 from .switches import disable, enable, enabled
->>>>>>> b556393f
+from .meta_type import PLXPRMeta, create_operator_primitive, create_wires_primitive