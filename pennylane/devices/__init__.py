--- conflicted
+++ resolved
@@ -57,11 +57,8 @@
     Device
     DefaultQubit
     NullQubit
-<<<<<<< HEAD
+    DefaultQutritMixed
     LegacyDeviceFacade
-=======
-    DefaultQutritMixed
->>>>>>> c83d98c2
 
 Preprocessing Transforms
 ------------------------
