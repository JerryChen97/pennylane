--- conflicted
+++ resolved
@@ -138,117 +138,7 @@
         shots (int, Sequence[int], Sequence[Union[int, Sequence[int]]]): The default number of shots
             to use in executions involving this device.
 
-<<<<<<< HEAD
-    name = "Null qubit PennyLane plugin"
-    short_name = "null.qubit"
-    pennylane_requires = __version__
-    version = __version__
-    author = "Xanadu Inc."
-
-    operations = {
-        "Identity",
-        "Snapshot",
-        "BasisState",
-        "StatePrep",
-        "QubitStateVector",
-        "QubitUnitary",
-        "ControlledQubitUnitary",
-        "BlockEncode",
-        "MultiControlledX",
-        "DiagonalQubitUnitary",
-        "SpecialUnitary",
-        "PauliX",
-        "PauliY",
-        "PauliZ",
-        "MultiRZ",
-        "Hadamard",
-        "S",
-        "Adjoint(S)",
-        "T",
-        "Adjoint(T)",
-        "SX",
-        "Adjoint(SX)",
-        "CNOT",
-        "SWAP",
-        "ISWAP",
-        "PSWAP",
-        "Adjoint(ISWAP)",
-        "SISWAP",
-        "Adjoint(SISWAP)",
-        "SQISW",
-        "CSWAP",
-        "Toffoli",
-        "CY",
-        "CZ",
-        "CCZ",
-        "CH",
-        "PhaseShift",
-        "PCPhase",
-        "ControlledPhaseShift",
-        "CPhase",
-        "RX",
-        "RY",
-        "RZ",
-        "Rot",
-        "CRX",
-        "CRY",
-        "CRZ",
-        "CRot",
-        "IsingXX",
-        "IsingYY",
-        "IsingZZ",
-        "IsingXY",
-        "SingleExcitation",
-        "SingleExcitationPlus",
-        "SingleExcitationMinus",
-        "DoubleExcitation",
-        "DoubleExcitationPlus",
-        "DoubleExcitationMinus",
-        "QubitCarry",
-        "QubitSum",
-        "OrbitalRotation",
-        "QFT",
-        "ECR",
-    }
-
-    observables = {
-        "PauliX",
-        "PauliY",
-        "PauliZ",
-        "Hadamard",
-        "Hermitian",
-        "Identity",
-        "Projector",
-        "SparseHamiltonian",
-        "Hamiltonian",
-        "LinearCombination",
-        "Sum",
-        "SProd",
-        "Prod",
-        "Exp",
-    }
-
-    def __init__(self, wires, *args, **kwargs):
-        defaultKwargs = {
-            "shots": None,
-            "analytic": None,
-            "r_dtype": np.float64,
-            "c_dtype": np.complex128,
-        }
-        kwargs = {**defaultKwargs, **kwargs}
-
-        self._operation_calls = defaultdict(int)
-        super().__init__(
-            wires,
-            shots=kwargs["shots"],
-            r_dtype=kwargs["r_dtype"],
-            c_dtype=kwargs["c_dtype"],
-            analytic=kwargs["analytic"],
-        )
-        self._debugger = None
-=======
     **Example:**
->>>>>>> 2bc59363
 
     .. code-block:: python
 
