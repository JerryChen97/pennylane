# Copyright 2018-2024 Xanadu Quantum Technologies Inc.

# Licensed under the Apache License, Version 2.0 (the "License");
# you may not use this file except in compliance with the License.
# You may obtain a copy of the License at

#     http://www.apache.org/licenses/LICENSE-2.0

# Unless required by applicable law or agreed to in writing, software
# distributed under the License is distributed on an "AS IS" BASIS,
# WITHOUT WARRANTIES OR CONDITIONS OF ANY KIND, either express or implied.
# See the License for the specific language governing permissions and
# limitations under the License.
"""
This module contains the default.tensor device to perform tensor network simulations of quantum circuits using ``quimb``.
"""
# pylint: disable=protected-access
import copy
import warnings
from dataclasses import replace
from functools import singledispatch
from numbers import Number
from typing import Callable, Optional, Sequence, Tuple, Union

import numpy as np

import pennylane as qml
from pennylane.devices import DefaultExecutionConfig, Device, ExecutionConfig
from pennylane.devices.modifiers import simulator_tracking, single_tape_support
from pennylane.devices.preprocess import (
    decompose,
    validate_device_wires,
    validate_measurements,
    validate_observables,
)
from pennylane.measurements import (
    ExpectationMP,
    MeasurementProcess,
    StateMeasurement,
    StateMP,
    VarianceMP,
)
from pennylane.operation import Observable, Operation, Tensor
from pennylane.ops import LinearCombination, Prod, SProd, Sum
from pennylane.tape import QuantumScript, QuantumTape
from pennylane.templates.subroutines.trotter import _recursive_expression
from pennylane.transforms.core import TransformProgram
from pennylane.typing import Result, ResultBatch, TensorLike
from pennylane.wires import WireError

Result_or_ResultBatch = Union[Result, ResultBatch]
QuantumTapeBatch = Sequence[QuantumTape]
QuantumTape_or_Batch = Union[QuantumTape, QuantumTapeBatch]
PostprocessingFn = Callable[[ResultBatch], Result_or_ResultBatch]

has_quimb = True
try:
    import quimb.tensor as qtn
except (ModuleNotFoundError, ImportError) as import_error:  # pragma: no cover
    has_quimb = False

_operations = frozenset(
    {
        "Identity",
        "QubitUnitary",
        "ControlledQubitUnitary",
        "MultiControlledX",
        "DiagonalQubitUnitary",
        "PauliX",
        "PauliY",
        "PauliZ",
        "GlobalPhase",
        "Hadamard",
        "S",
        "T",
        "SX",
        "CNOT",
        "SWAP",
        "ISWAP",
        "PSWAP",
        "SISWAP",
        "SQISW",
        "CSWAP",
        "Toffoli",
        "CY",
        "CZ",
        "PhaseShift",
        "ControlledPhaseShift",
        "CPhase",
        "RX",
        "RY",
        "RZ",
        "Rot",
        "CRX",
        "CRY",
        "CRZ",
        "CRot",
        "IsingXX",
        "IsingYY",
        "IsingZZ",
        "IsingXY",
        "SingleExcitation",
        "SingleExcitationPlus",
        "SingleExcitationMinus",
        "DoubleExcitation",
        "QubitCarry",
        "QubitSum",
        "OrbitalRotation",
        "ECR",
        "BlockEncode",
        "PauliRot",
        "MultiRZ",
        "TrotterProduct",
    }
)
# The set of supported operations.


_observables = frozenset(
    {
        "PauliX",
        "PauliY",
        "PauliZ",
        "Hadamard",
        "Hermitian",
        "Identity",
        "Projector",
        "SparseHamiltonian",
        "Hamiltonian",
        "LinearCombination",
        "Sum",
        "SProd",
        "Prod",
        "Exp",
    }
)
# The set of supported observables.

_methods = frozenset({"mps", "tn"})
# The set of supported methods.


# The following sets are used to determine if a gate contraction method is supported by the device.
# These should be updated if `quimb` adds new options or changes the existing ones.

_gate_contract_mps = frozenset({"auto-mps", "swap+split", "nonlocal"})
# The set of supported gate contraction methods for the MPS method.

_gate_contract_tn = frozenset(
    {"auto-split-gate", "split-gate", "reduce-split", "swap-split-gate", "split", "True", "False"}
)
# The set of supported gate contraction methods for the TN method.


def accepted_methods(method: str) -> bool:
    """A function that determines whether or not a method is supported by ``default.tensor``."""
    return method in _methods


def stopping_condition(op: qml.operation.Operator) -> bool:
    """A function that determines if an operation is supported by ``default.tensor``."""
    return op.name in _operations


def accepted_observables(obs: qml.operation.Operator) -> bool:
    """A function that determines if an observable is supported by ``default.tensor``."""
    return obs.name in _observables


def _accepted_gate_contract(contract: str, method: str) -> bool:
    """A function that determines if a gate contraction option is supported by the device."""
    if method == "mps":
        return contract in _gate_contract_mps
    if method == "tn":
        return contract in _gate_contract_tn
    raise ValueError(
        f"Unsupported method {method}. Supported methods are {', '.join(_methods)}."
    )  # pragma: no cover


def _warn_useless_kwarg(kwarg: str, method: str) -> None:
    """A function that warns the user that a specific option is not used by the chosen method."""
    warnings.warn(f"The keyword argument '{kwarg}' is not used by the '{method}' method.")


@simulator_tracking
@single_tape_support
class DefaultTensor(Device):
    """A PennyLane device to perform tensor network simulations of quantum circuits using
    `quimb <https://github.com/jcmgray/quimb/>`_.

    This device is designed to simulate large-scale quantum circuits using tensor networks. For small circuits, other devices like ``default.qubit`` may be more suitable.

    The backend uses the ``quimb`` library to perform the tensor network operations, and different methods can be used to simulate the quantum circuit.
    Currently, the supported methods are Matrix Product State (MPS), based on the ``quimb``'s ``CircuitMPS`` class, and Exact Tensor Network (TN), based on the ``quimb``'s ``Circuit`` class.

    This device does not currently support finite shots or differentiation. At present, the supported measurement types are expectation values and variances.

    Args:
        wires (int, Iterable[Number, str]): Number of wires present on the device, or iterable that
            contains unique labels for the wires as numbers (i.e., ``[-1, 0, 2]``) or strings
            (``['aux_wire', 'q1', 'q2']``).
        method (str): Supported method. Currently, the supported methods are ``"mps"`` (Matrix Product State) and ``"tn"`` (Exact Tensor Network).
        dtype (type): Data type for the tensor representation. Must be one of ``numpy.complex64`` or ``numpy.complex128``.
        **kwargs: keyword arguments for the device, passed to the ``quimb`` backend.

    Keyword Args:
        max_bond_dim (int): Maximum bond dimension for the MPS method.
            It corresponds to the maximum number of Schmidt coefficients retained at the end of the SVD algorithm when applying gates. Default is ``None``.
        cutoff (float): Truncation threshold for the Schmidt coefficients in the MPS method. Default is the machine limit for the given tensor data type,
            retrieved with the ``numpy.finfo`` function.
        contract (str): The contraction method for applying gates. The possible options depend on the method chosen.
            For the MPS method, the options are ``"auto-mps"``, ``"swap+split"`` and ``"nonlocal"``. For a description of these options, see the
            `quimb's CircuitMPS documentation <https://quimb.readthedocs.io/en/latest/autoapi/quimb/tensor/index.html#quimb.tensor.CircuitMPS>`_.
            Default is ``"auto-mps"``.
            For the TN method, the options are ``"auto-split-gate"``, ``"split-gate"``, ``"reduce-split"``, ``"swap-split-gate"``, ``"split"``, ``"True"``, and ``"False"``.
            For details, see the `quimb's documentation <https://quimb.readthedocs.io/en/latest/autoapi/quimb/tensor/tensor_core/index.html#quimb.tensor.tensor_core.tensor_network_gate_inds>`_.
            Default is ``"auto-split-gate"``.
        contraction_optimizer (str): The contraction path optimizer to use for the computation of local expectation values.
            For more information on available optimizers, see the
            `quimb's local_expectation documentation <https://quimb.readthedocs.io/en/latest/autoapi/quimb/tensor/circuit/index.html#quimb.tensor.circuit.Circuit.local_expectation>`_.
            Default is ``auto-hq``
        local_simplify (str): The simplification sequence to apply to the tensor network for computing local expectation values.
            For a complete list of available simplification options, see the
            `quimb's full_simplify documentation <https://quimb.readthedocs.io/en/latest/autoapi/quimb/tensor/tensor_core/index.html#quimb.tensor.tensor_core.TensorNetwork.full_simplify>`_.
            Default is ``ADCRS``.


    **Example:**

    The following code shows how to create a simple short-depth quantum circuit with 100 qubits using the ``default.tensor`` device.
    Depending on the machine, the execution time for this circuit is around 0.3 seconds:

    .. code-block:: python

        import pennylane as qml

        num_qubits = 100

        dev = qml.device("default.tensor", wires=num_qubits)

        @qml.qnode(dev)
        def circuit(num_qubits):
            for qubit in range(0, num_qubits - 1):
                qml.CZ(wires=[qubit, qubit + 1])
                qml.X(wires=[qubit])
                qml.Z(wires=[qubit + 1])
            return qml.expval(qml.Z(0))

    >>> circuit(num_qubits)
    tensor(-1., requires_grad=True)


    .. details::
            :title: Usage Details

            We can provide additional keyword arguments to the device to customize the simulation. These are passed to the ``quimb`` backend.

            In the following example, we consider a slightly more complex circuit. We use the ``default.tensor`` device with the MPS method,
            setting the maximum bond dimension to 100 and the cutoff to 1e-16.

            We set ``"auto-mps"`` as the contraction technique to apply gates. With this option, ``quimb`` turns 3-qubit gates and 4-qubit gates
            into Matrix Product Operators (MPO) and applies them directly to the MPS. On the other hand, qubits in 2-qubit gates are possibly
            swapped to be adjacent before applying the gate, then swapped back.

            .. code-block:: python

                import pennylane as qml
                import numpy as np

                theta = 0.5
                phi = 0.1
                num_qubits = 50
                device_kwargs_mps = {"max_bond_dim": 100, "cutoff": 1e-16, "contract": "auto-mps"}

                dev = qml.device("default.tensor", wires=num_qubits, method="mps", **device_kwargs_mps)

                @qml.qnode(dev)
                def circuit(theta, phi, num_qubits):
                    for qubit in range(num_qubits - 4):
                        qml.X(wires=qubit)
                        qml.RX(theta, wires=qubit + 1)
                        qml.CNOT(wires=[qubit, qubit + 1])
                        qml.DoubleExcitation(phi, wires=[qubit, qubit + 1, qubit + 3, qubit + 4])
                        qml.CSWAP(wires=[qubit + 1, qubit + 3, qubit + 4])
                        qml.RY(theta, wires=qubit + 1)
                        qml.Toffoli(wires=[qubit + 1, qubit + 3, qubit + 4])
                    return [
                        qml.expval(qml.Z(0)),
                        qml.expval(qml.Hamiltonian([np.pi, np.e], [qml.Z(15) @ qml.Y(25), qml.Hadamard(40)])),
                        qml.var(qml.Y(20)),
                    ]

            >>> circuit(theta, phi, num_qubits)
            [-0.9953099539219951, 0.0036631029671767208, 0.9999999876072984]

            After the first execution, the time to run this circuit for 50 qubits is around 0.5 seconds depending on the machine.
            Increasing the number of qubits to 500 brings the execution time to approximately 15 seconds, and for 1000 qubits to around 50 seconds.

            The time complexity and the accuracy of the results also depend on the chosen keyword arguments for the device, such as the maximum bond dimension.
            The specific structure of the circuit significantly affects how the time complexity and accuracy of the simulation scale with these parameters.



            We can also simulate quantum circuits using the Tensor Network (TN) method.

            This can be particularly useful for circuits that build up entanglement.
            Using the ``quimb`` backend, the exact tensor network method can be faster than the MPS method in some cases.

            The following example shows how to execute a quantum circuit with the TN method and configurable depth using the ``default.tensor`` device.

            We set the contraction technique to ``"auto-split-gate"``. With this option, TODO: to be completed.


            .. code-block:: python

                import pennylane as qml
                import numpy as np

                phi = 0.1
                dept = 10
                num_qubits = 20

                dev = qml.device("default.tensor", method="tn", contract="auto-split-gate")

                @qml.qnode(dev)
                def circuit(phi, depth, num_qubits):
                    for qubit in range(num_qubits):
                        qml.X(wires=qubit)
                    for _ in range(depth):
                        for qubit in range(num_qubits - 1):
                            qml.CNOT(wires=[qubit, qubit + 1])
                        for qubit in range(num_qubits):
                            qml.RX(phi, wires=qubit)
                    for qubit in range(num_qubits - 1):
                        qml.CNOT(wires=[qubit, qubit + 1])
                    return qml.expval(qml.Z(0))

            >>> circuit(phi, dept, num_qubits)
            -0.9511499466743278

            The execution time for this circuit with the above parameters is around 0.2 seconds, depending on the machine.
            As a comparison, the time for the exact calculation of the same circuit with the MPS method is about one order of magnitude slower.
    """

    # pylint: disable=too-many-instance-attributes

    _device_options = (
        "contract",
        "contraction_optimizer",
        "cutoff",
        "dtype",
        "local_simplify",
        "max_bond_dim",
        "method",
    )

    def __init__(
        self,
        wires=None,
        method="mps",
        dtype=np.complex128,
        **kwargs,
    ) -> None:
        if not has_quimb:
            raise ImportError(
                "This feature requires quimb, a library for tensor network manipulations. "
                "It can be installed with:\n\npip install quimb"
            )  # pragma: no cover

        if not accepted_methods(method):
            raise ValueError(
                f"Unsupported method: {method}. Supported methods are 'mps' (Matrix Product State) and 'tn' (Exact Tensor Network)."
            )

        if dtype not in [np.complex64, np.complex128]:
            raise TypeError(
                f"Unsupported type: {dtype}. Supported types are numpy.complex64 and numpy.complex128."
            )

        super().__init__(wires=wires, shots=None)

        self._method = method
        self._dtype = dtype

        # options for MPS
        self._max_bond_dim = kwargs.get("max_bond_dim", None)
        self._cutoff = kwargs.get("cutoff", np.finfo(self._dtype).eps)

        # options both for MPS and TN
        self._local_simplify = kwargs.get("local_simplify", "ADCRS")
        self._contraction_optimizer = kwargs.get("contraction_optimizer", "auto-hq")
        self._contract = None

        if method == "mps":
            self._contract = kwargs.get("contract", "auto-mps")
        elif method == "tn":
            self._contract = kwargs.get("contract", "auto-split-gate")
            if self._max_bond_dim is not None:
                _warn_useless_kwarg("max_bond_dim", method)
            if self._cutoff != np.finfo(self._dtype).eps:
                _warn_useless_kwarg("cutoff", method)
        else:
            raise ValueError  # pragma: no cover

        # The `quimb` circuit is a class attribute so that we can implement methods
        # that access it as soon as the device is created before running a circuit.
        # The state is reset every time a new circuit is executed, and number of wires
        # can be established at runtime to match the circuit if not provided.
        self._quimb_circuit = None

        self._initialize_quimb_circuit(self.wires)

        for arg in kwargs:
            if arg not in self._device_options:
                raise TypeError(
                    f"Unexpected argument: {arg} during initialization of the default.tensor device."
                )

    @property
    def name(self) -> str:
        """The name of the device."""
        return "default.tensor"

    @property
    def method(self) -> str:
        """Supported method."""
        return self._method

    @property
    def dtype(self) -> type:
        """Tensor complex data type."""
        return self._dtype

    def _initialize_quimb_circuit(self, wires: qml.wires.Wires) -> None:
        """
        Initialize the quimb circuit according to the method chosen.

        Internally, it uses `quimb`'s `CircuitMPS` or `Circuit` class.

        Args:
            wires (Wires): The wires to initialize the quimb circuit.
        """

        if not _accepted_gate_contract(self._contract, self.method):
            raise ValueError(
                f"Unsupported gate contraction option: '{self._contract}' for '{self.method}' method. "
                f"Supported options for 'mps' are {', '.join(_gate_contract_mps)}. "
                f"Supported options for 'tn' are {', '.join(_gate_contract_tn)}."
            )

        if self.method == "mps":
            self._quimb_circuit = qtn.CircuitMPS(
                psi0=self._initial_mps(wires),
                max_bond=self._max_bond_dim,
                gate_contract=self._contract,
                cutoff=self._cutoff,
            )

        elif self.method == "tn":
            self._quimb_circuit = qtn.Circuit(
                psi0=self._initial_tn(wires),
                gate_contract=self._contract,
                tags=[str(l) for l in wires.labels] if wires else None,
            )

        else:
            raise NotImplementedError  # pragma: no cover

    def _initial_mps(self, wires: qml.wires.Wires, basis_state=None) -> "qtn.MatrixProductState":
        r"""
        Return an initial mps to :math:`\ket{0}`.

        Internally, it uses `quimb`'s `MPS_computational_state` method.

        Args:
            wires (Wires): The wires to initialize the MPS.
            basis_state (str, None): prepares the basis state :math:`\ket{n}`, where ``n`` is a
                string of integers from the set :math:`\{0, 1\}`, i.e.,
                if ``n = "010"``, prepares the state :math:`|010\rangle`.

        Returns:
            MatrixProductState: The initial MPS of a circuit.
        """
        if basis_state is None:
            basis_state = "0" * (len(wires) if wires else 1)
        return qtn.MPS_computational_state(
            binary=basis_state,
            dtype=self._dtype.__name__,
            tags=[str(l) for l in wires.labels] if wires else None,
        )

    def draw(self, color="auto", **draw_opts):
        """
        Draw the current quantum circuit using `quimb`'s functionality.

        Internally, it uses `quimb`'s `draw` method.

        Args:
            color (str): The color of the tensor network diagram. Default is ``"auto"``.
            **draw_opts: Additional keyword arguments for the ``quimb``'s ``draw`` function. For more information, see the
                `quimb's draw documentation <https://quimb.readthedocs.io/en/latest/tensor-drawing.html>`_.
        """

        color = draw_opts.pop(
            "color", [f"I{w}" for w in range(len(self._quimb_circuit.psi.tensors))]
        )
        edge_color = draw_opts.pop("edge_color", "black")
        show_tags = draw_opts.pop("show_tags", False)
        show_inds = draw_opts.pop("show_inds", False)

        return self._quimb_circuit.psi.draw(
            color=color,
            edge_color=edge_color,
            show_tags=show_tags,
            show_inds=show_inds,
            **draw_opts,
        )

    def _initial_tn(self, wires: qml.wires.Wires) -> "qtn.TensorNetwork":
        r"""
        Return an initial tensor network state to :math:`\ket{0}`.

        Internally, it uses `quimb`'s `TN_from_sites_computational_state` method.

        Args:
            wires (Wires): The wires to initialize the tensor network.

        Returns:
            TensorNetwork: The initial tensor network of a circuit.
        """
        return qtn.TN_from_sites_computational_state(
            site_map={i: "0" for i in range(len(wires) if wires else 1)},
            dtype=self._dtype.__name__,
        )

    def _setup_execution_config(
        self, config: Optional[ExecutionConfig] = DefaultExecutionConfig
    ) -> ExecutionConfig:
        """
        Update the execution config with choices for how the device should be used and the device options.
        """
        # TODO: add options for gradients next quarter

        updated_values = {}

        new_device_options = dict(config.device_options)
        for option in self._device_options:
            if option not in new_device_options:
                new_device_options[option] = getattr(self, f"_{option}", None)

        return replace(config, **updated_values, device_options=new_device_options)

    def preprocess(
        self,
        execution_config: ExecutionConfig = DefaultExecutionConfig,
    ):
        """This function defines the device transform program to be applied and an updated device configuration.

        Args:
            execution_config (Union[ExecutionConfig, Sequence[ExecutionConfig]]): A data structure describing the
                parameters needed to fully describe the execution.

        Returns:
            TransformProgram, ExecutionConfig: A transform program that when called returns :class:`~.QuantumTape`'s that the
            device can natively execute as well as a postprocessing function to be called after execution, and a configuration
            with unset specifications filled in.

        This device currently:

        * Does not support finite shots.
        * Does not support derivatives.
        * Does not support vector-Jacobian products.
        """

        config = self._setup_execution_config(execution_config)

        program = TransformProgram()

        program.add_transform(validate_measurements, name=self.name)
        program.add_transform(validate_observables, accepted_observables, name=self.name)
        program.add_transform(validate_device_wires, self._wires, name=self.name)
        program.add_transform(
            decompose,
            stopping_condition=stopping_condition,
            skip_initial_state_prep=True,
            name=self.name,
        )
        program.add_transform(qml.transforms.broadcast_expand)

        return program, config

    def execute(
        self,
        circuits: QuantumTape_or_Batch,
        execution_config: ExecutionConfig = DefaultExecutionConfig,
    ) -> Result_or_ResultBatch:
        """Execute a circuit or a batch of circuits and turn it into results.

        Args:
            circuits (Union[QuantumTape, Sequence[QuantumTape]]): the quantum circuits to be executed.
            execution_config (ExecutionConfig): a data structure with additional information required for execution.

        Returns:
            TensorLike, tuple[TensorLike], tuple[tuple[TensorLike]]: A numeric result of the computation.
        """

        results = []
        for circuit in circuits:
            if self.wires is not None and not self.wires.contains_wires(circuit.wires):
                # quimb raises a cryptic error if the circuit has wires that are not in the device,
                # so we raise a more informative error here
                raise WireError(
                    "Mismatch between circuit and device wires. "
                    f"Circuit has wires {circuit.wires.tolist()}. "
                    f"Tensor on device has wires {self.wires.tolist()}"
                )
            circuit = circuit.map_to_standard_wires()
            results.append(self.simulate(circuit))

        return tuple(results)

    def simulate(self, circuit: QuantumScript) -> Result:
        """Simulate a single quantum script. This function assumes that all operations provide matrices.

        Args:
            circuit (QuantumScript): The single circuit to simulate.

        Returns:
            Tuple[TensorLike]: The results of the simulation.
        """

        wires = circuit.wires if self.wires is None else self.wires

        self._initialize_quimb_circuit(wires)

        for i, op in enumerate(circuit.operations):
            if i == 0 and isinstance(op, qml.BasisState):
                self._quimb_mps = qtn.CircuitMPS(
                    psi0=self._initial_mps(
                        op.wires, basis_state="".join(str(int(b)) for b in op.parameters[0])
                    ),
                    max_bond=self._max_bond_dim,
                    gate_contract=self._contract,
                    cutoff=self._cutoff,
                )
                continue
            if i == 0 and isinstance(op, qml.StatePrep):
                self._quimb_mps = qtn.CircuitMPS(
                    psi0=qtn.MatrixProductState.from_dense(op.parameters[0]),
                    max_bond=self._max_bond_dim,
                    gate_contract=self._contract,
                    cutoff=self._cutoff,
                )
                continue
            self._apply_operation(op)

        if not circuit.shots:
            if len(circuit.measurements) == 1:
                return self.measurement(circuit.measurements[0])
            return tuple(self.measurement(mp) for mp in circuit.measurements)

        raise NotImplementedError  # pragma: no cover

    def _apply_operation(self, op: qml.operation.Operator) -> None:
        """Apply a single operator to the circuit.

        Internally it uses `quimb`'s `apply_gate` method. This method modifies the tensor state of the device.

        Args:
            op (Operator): The operation to apply.
        """
<<<<<<< HEAD
        apply_operation_core(op, self)
=======

        self._quimb_circuit.apply_gate(
            qml.matrix(op).astype(self._dtype), *op.wires, parametrize=None
        )
>>>>>>> 0d1b8662

    def measurement(self, measurementprocess: MeasurementProcess) -> TensorLike:
        """Measure the measurement required by the circuit.

        Args:
            measurementprocess (MeasurementProcess): measurement to apply to the state.

        Returns:
            TensorLike: the result of the measurement.
        """

        return self._get_measurement_function(measurementprocess)(measurementprocess)

    def _get_measurement_function(
        self, measurementprocess: MeasurementProcess
    ) -> Callable[[MeasurementProcess, TensorLike], TensorLike]:
        """Get the appropriate method for performing a measurement.

        Args:
            measurementprocess (MeasurementProcess): measurement process to apply to the state.

        Returns:
            Callable: function that returns the measurement result.
        """
        if isinstance(measurementprocess, StateMeasurement):
            if isinstance(measurementprocess, ExpectationMP):
                return self.expval

            if isinstance(measurementprocess, StateMP):
                return self.state

            if isinstance(measurementprocess, VarianceMP):
                return self.var

        raise NotImplementedError(
            f"Measurement process {measurementprocess} currently not supported by default.tensor."
        )

    def expval(self, measurementprocess: MeasurementProcess) -> float:
        """Expectation value of the supplied observable contained in the MeasurementProcess.

        Args:
            measurementprocess (StateMeasurement): measurement to apply.

        Returns:
            Expectation value of the observable.
        """

        obs = measurementprocess.obs
        return expval_core(obs, self)

    def state(self, measurementprocess: MeasurementProcess):  # pylint: disable=unused-argument
        """Returns the MPS state in vector form."""
        return self._quimb_mps.psi.to_dense().ravel()

    def var(self, measurementprocess: MeasurementProcess) -> float:
        """Variance of the supplied observable contained in the MeasurementProcess.

        Args:
            measurementprocess (StateMeasurement): measurement to apply.

        Returns:
            Variance of the observable.
        """

        obs = measurementprocess.obs

        obs_mat = qml.matrix(obs)
        expect_op = self.expval(measurementprocess)
        expect_squar_op = self._local_expectation(obs_mat @ obs_mat.conj().T, tuple(obs.wires))

        return expect_squar_op - np.square(expect_op)

    def _local_expectation(self, matrix, wires) -> float:
        """Compute the local expectation value of a matrix.

        Internally, it uses `quimb`'s `local_expectation` method.

        Args:
            matrix (array): the matrix to compute the expectation value of.
            wires (tuple[int]): the wires the matrix acts on.

        Returns:
            Local expectation value of the matrix.
        """

        # We need to copy the quimb circuit since `local_expectation` modifies it.
        qc = copy.deepcopy(self._quimb_circuit)

        exp_val = qc.local_expectation(
            matrix,
            wires,
            dtype=self._dtype.__name__,
            optimize=self._contraction_optimizer,
            simplify_sequence=self._local_simplify,
            simplify_atol=0.0,
        )

        return float(np.real(exp_val))

    # pylint: disable=unused-argument
    def supports_derivatives(
        self,
        execution_config: Optional[ExecutionConfig] = None,
        circuit: Optional[qml.tape.QuantumTape] = None,
    ) -> bool:
        """Check whether or not derivatives are available for a given configuration and circuit.

        Args:
            execution_config (ExecutionConfig): The configuration of the desired derivative calculation.
            circuit (QuantumTape): An optional circuit to check derivatives support for.

        Returns:
            Bool: Whether or not a derivative can be calculated provided the given information.

        """
        return False

    def compute_derivatives(
        self,
        circuits: QuantumTape_or_Batch,
        execution_config: ExecutionConfig = DefaultExecutionConfig,
    ):
        """Calculate the Jacobian of either a single or a batch of circuits on the device.

        Args:
            circuits (Union[QuantumTape, Sequence[QuantumTape]]): the circuits to calculate derivatives for.
            execution_config (ExecutionConfig): a data structure with all additional information required for execution.

        Returns:
            Tuple: The Jacobian for each trainable parameter.
        """
        raise NotImplementedError(
            "The computation of derivatives has yet to be implemented for the default.tensor device."
        )

    def execute_and_compute_derivatives(
        self,
        circuits: QuantumTape_or_Batch,
        execution_config: ExecutionConfig = DefaultExecutionConfig,
    ):
        """Compute the results and Jacobians of circuits at the same time.

        Args:
            circuits (Union[QuantumTape, Sequence[QuantumTape]]): the circuits or batch of circuits.
            execution_config (ExecutionConfig): a data structure with all additional information required for execution.

        Returns:
            tuple: A numeric result of the computation and the gradient.
        """
        raise NotImplementedError(
            "The computation of derivatives has yet to be implemented for the default.tensor device."
        )

    # pylint: disable=unused-argument
    def supports_vjp(
        self,
        execution_config: Optional[ExecutionConfig] = None,
        circuit: Optional[QuantumTape] = None,
    ) -> bool:
        """Whether or not this device defines a custom vector-Jacobian product.

        Args:
            execution_config (ExecutionConfig): The configuration of the desired derivative calculation.
            circuit (QuantumTape): An optional circuit to check derivatives support for.

        Returns:
            Bool: Whether or not a derivative can be calculated provided the given information.
        """
        return False

    def compute_vjp(
        self,
        circuits: QuantumTape_or_Batch,
        cotangents: Tuple[Number],
        execution_config: ExecutionConfig = DefaultExecutionConfig,
    ):
        r"""The vector-Jacobian product used in reverse-mode differentiation.

        Args:
            circuits (Union[QuantumTape, Sequence[QuantumTape]]): the circuit or batch of circuits.
            cotangents (Tuple[Number, Tuple[Number]]): Gradient-output vector. Must have shape matching the output shape of the
                corresponding circuit. If the circuit has a single output, ``cotangents`` may be a single number, not an iterable
                of numbers.
            execution_config (ExecutionConfig): a data structure with all additional information required for execution.

        Returns:
            tensor-like: A numeric result of computing the vector-Jacobian product.
        """
        raise NotImplementedError(
            "The computation of vector-Jacobian product has yet to be implemented for the default.tensor device."
        )

    def execute_and_compute_vjp(
        self,
        circuits: QuantumTape_or_Batch,
        cotangents: Tuple[Number],
        execution_config: ExecutionConfig = DefaultExecutionConfig,
    ):
        """Calculate both the results and the vector-Jacobian product used in reverse-mode differentiation.

        Args:
            circuits (Union[QuantumTape, Sequence[QuantumTape]]): the circuit or batch of circuits to be executed.
            cotangents (Tuple[Number, Tuple[Number]]): Gradient-output vector. Must have shape matching the output shape of the
                corresponding circuit.
            execution_config (ExecutionConfig): a data structure with all additional information required for execution.

        Returns:
            Tuple, Tuple: the result of executing the scripts and the numeric result of computing the vector-Jacobian product.
        """
        raise NotImplementedError(
            "The computation of vector-Jacobian product has yet to be implemented for the default.tensor device."
        )


@singledispatch
def apply_operation_core(ops: Operation, device):
    """Dispatcher for _apply_operation."""
    device._quimb_mps.apply_gate(
        qml.matrix(ops).astype(device._dtype), *ops.wires, parametrize=None
    )


@apply_operation_core.register
def apply_operation_core_multirz(ops: qml.MultiRZ, device):
    """Dispatcher for _apply_operation."""
    apply_operation_core(qml.PauliRot(ops.parameters[0], "Z" * len(ops.wires), ops.wires), device)


@apply_operation_core.register
def apply_operation_core_paulirot(ops: qml.PauliRot, device):
    """Dispatcher for _apply_operation."""
    theta = ops.parameters[0]
    wire_map = dict((w, i) for i, w in enumerate(ops.wires))
    pw = qml.pauli.string_to_pauli_word(ops._hyperparameters["pauli_word"], wire_map)
    cospsi = qml.math.cos(0.5 * theta) * copy.deepcopy(device._quimb_mps.psi)
    for o in pw:
        device._quimb_mps.apply_gate(
            qml.matrix(o).astype(device._dtype), *o.wires, parametrize=None
        )
    device._quimb_mps._psi = cospsi - 1j * qml.math.sin(0.5 * theta) * device._quimb_mps.psi


@apply_operation_core.register
def apply_operation_core_trotter_product(ops: qml.TrotterProduct, device):
    """Dispatcher for _apply_operation."""
    time = ops.data[-1]
    n = ops._hyperparameters["n"]
    order = ops._hyperparameters["order"]
    ops = ops._hyperparameters["base"].operands
    decomp = _recursive_expression(time / n, order, ops)[::-1] * n
    for o in decomp:
        device._quimb_mps.apply_gate(
            qml.matrix(o).astype(device._dtype), *o.wires, parametrize=None
        )


@singledispatch
def expval_core(obs: Observable, device) -> float:
    """Dispatcher for expval."""
    return device._local_expectation(qml.matrix(obs), tuple(obs.wires))


@expval_core.register
def expval_core_tensor(obs: Tensor, device) -> float:
    """Computes the expval of a Tensor."""
    return expval_core(Prod(*obs._args), device)


@expval_core.register
def expval_core_prod(obs: Prod, device) -> float:
    """Computes the expval of a Prod."""
    ket = copy.deepcopy(device._quimb_mps)
    for op in obs:
        ket.apply_gate(qml.matrix(op).astype(device._dtype), *op.wires, parametrize=None)
    return np.real((device._quimb_mps.psi.H & ket.psi).contract(all, output_inds=()))


@expval_core.register
def expval_core_sprod(obs: SProd, device) -> float:
    """Computes the expval of a SProd."""
    return obs.scalar * expval_core(obs.base, device)


@expval_core.register
def expval_core_sum(obs: Sum, device) -> float:
    """Computes the expval of a Sum."""
    return sum(expval_core(m, device) for m in obs)


@expval_core.register
def expval_core_linear_combination(obs: LinearCombination, device) -> float:
    """Computes the expval of a LinearCombination."""
    return sum(expval_core(m, device) for m in obs)<|MERGE_RESOLUTION|>--- conflicted
+++ resolved
@@ -636,7 +636,7 @@
 
         for i, op in enumerate(circuit.operations):
             if i == 0 and isinstance(op, qml.BasisState):
-                self._quimb_mps = qtn.CircuitMPS(
+                self._quimb_circuit = qtn.CircuitMPS(
                     psi0=self._initial_mps(
                         op.wires, basis_state="".join(str(int(b)) for b in op.parameters[0])
                     ),
@@ -646,7 +646,7 @@
                 )
                 continue
             if i == 0 and isinstance(op, qml.StatePrep):
-                self._quimb_mps = qtn.CircuitMPS(
+                self._quimb_circuit = qtn.CircuitMPS(
                     psi0=qtn.MatrixProductState.from_dense(op.parameters[0]),
                     max_bond=self._max_bond_dim,
                     gate_contract=self._contract,
@@ -670,14 +670,12 @@
         Args:
             op (Operator): The operation to apply.
         """
-<<<<<<< HEAD
-        apply_operation_core(op, self)
-=======
-
-        self._quimb_circuit.apply_gate(
-            qml.matrix(op).astype(self._dtype), *op.wires, parametrize=None
-        )
->>>>>>> 0d1b8662
+        if self.method == "mps":
+            apply_operation_core(op, self)
+        else:
+            self._quimb_circuit.apply_gate(
+                qml.matrix(op).astype(self._dtype), *op.wires, parametrize=None
+            )
 
     def measurement(self, measurementprocess: MeasurementProcess) -> TensorLike:
         """Measure the measurement required by the circuit.
@@ -731,7 +729,7 @@
 
     def state(self, measurementprocess: MeasurementProcess):  # pylint: disable=unused-argument
         """Returns the MPS state in vector form."""
-        return self._quimb_mps.psi.to_dense().ravel()
+        return self._quimb_circuit.psi.to_dense().ravel()
 
     def var(self, measurementprocess: MeasurementProcess) -> float:
         """Variance of the supplied observable contained in the MeasurementProcess.
@@ -896,7 +894,7 @@
 @singledispatch
 def apply_operation_core(ops: Operation, device):
     """Dispatcher for _apply_operation."""
-    device._quimb_mps.apply_gate(
+    device._quimb_circuit.apply_gate(
         qml.matrix(ops).astype(device._dtype), *ops.wires, parametrize=None
     )
 
@@ -913,12 +911,12 @@
     theta = ops.parameters[0]
     wire_map = dict((w, i) for i, w in enumerate(ops.wires))
     pw = qml.pauli.string_to_pauli_word(ops._hyperparameters["pauli_word"], wire_map)
-    cospsi = qml.math.cos(0.5 * theta) * copy.deepcopy(device._quimb_mps.psi)
+    cospsi = qml.math.cos(0.5 * theta) * copy.deepcopy(device._quimb_circuit.psi)
     for o in pw:
-        device._quimb_mps.apply_gate(
+        device._quimb_circuit.apply_gate(
             qml.matrix(o).astype(device._dtype), *o.wires, parametrize=None
         )
-    device._quimb_mps._psi = cospsi - 1j * qml.math.sin(0.5 * theta) * device._quimb_mps.psi
+    device._quimb_circuit._psi = cospsi - 1j * qml.math.sin(0.5 * theta) * device._quimb_circuit.psi
 
 
 @apply_operation_core.register
@@ -930,7 +928,7 @@
     ops = ops._hyperparameters["base"].operands
     decomp = _recursive_expression(time / n, order, ops)[::-1] * n
     for o in decomp:
-        device._quimb_mps.apply_gate(
+        device._quimb_circuit.apply_gate(
             qml.matrix(o).astype(device._dtype), *o.wires, parametrize=None
         )
 
@@ -950,10 +948,10 @@
 @expval_core.register
 def expval_core_prod(obs: Prod, device) -> float:
     """Computes the expval of a Prod."""
-    ket = copy.deepcopy(device._quimb_mps)
+    ket = copy.deepcopy(device._quimb_circuit)
     for op in obs:
         ket.apply_gate(qml.matrix(op).astype(device._dtype), *op.wires, parametrize=None)
-    return np.real((device._quimb_mps.psi.H & ket.psi).contract(all, output_inds=()))
+    return np.real((device._quimb_circuit.psi.H & ket.psi).contract(all, output_inds=()))
 
 
 @expval_core.register
