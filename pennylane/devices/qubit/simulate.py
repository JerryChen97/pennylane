--- conflicted
+++ resolved
@@ -63,11 +63,7 @@
         self._frozen = True
 
 
-<<<<<<< HEAD
-def _postselection_postprocess(state, is_state_batched, shots, rng=None):
-=======
 def _postselection_postprocess(state, is_state_batched, shots, rng=None, prng_key=None):
->>>>>>> 42a649d3
     """Update state after projector is applied."""
     if is_state_batched:
         raise ValueError(
@@ -89,9 +85,6 @@
     if shots:
         # Clip the number of shots using a binomial distribution using the probability of
         # measuring the postselected state.
-<<<<<<< HEAD
-        binomial_fn = np.random.binomial if rng is None else rng.binomial
-=======
         if prng_key is not None:
             # pylint: disable=import-outside-toplevel
             from jax.random import binomial
@@ -100,7 +93,6 @@
         else:
             binomial_fn = np.random.binomial if rng is None else rng.binomial
 
->>>>>>> 42a649d3
         postselected_shots = (
             [binomial_fn(s, float(norm**2)) for s in shots]
             if not qml.math.is_abstract(norm)
@@ -115,14 +107,7 @@
     return state, shots
 
 
-<<<<<<< HEAD
-# pylint: disable=too-many-arguments
-def get_final_state(
-    circuit, debugger=None, interface=None, mid_measurements=None, rng=None, prng_key=None
-):
-=======
 def get_final_state(circuit, debugger=None, **execution_kwargs):
->>>>>>> 42a649d3
     """
     Get the final state that results from executing the given quantum script.
 
@@ -161,12 +146,8 @@
     key = prng_key
 
     for op in circuit.operations[bool(prep) :]:
-<<<<<<< HEAD
-        prng_key, subkey = jax_random_split(prng_key)
-=======
         if isinstance(op, MidMeasureMP):
             prng_key, key = jax_random_split(prng_key)
->>>>>>> 42a649d3
         state = apply_operation(
             op,
             state,
@@ -174,21 +155,13 @@
             debugger=debugger,
             mid_measurements=mid_measurements,
             rng=rng,
-<<<<<<< HEAD
-            prng_key=subkey,
-=======
             prng_key=key,
->>>>>>> 42a649d3
         )
         # Handle postselection on mid-circuit measurements
         if isinstance(op, qml.Projector):
             prng_key, key = jax_random_split(prng_key)
             state, circuit._shots = _postselection_postprocess(
-<<<<<<< HEAD
-                state, is_state_batched, circuit.shots, rng=rng
-=======
                 state, is_state_batched, circuit.shots, rng=rng, prng_key=key
->>>>>>> 42a649d3
             )
 
         # new state is batched if i) the old state is batched, or ii) the new op adds a batch dim
@@ -308,17 +281,6 @@
     has_mcm = any(isinstance(op, MidMeasureMP) for op in circuit.operations)
     if circuit.shots and has_mcm:
         return simulate_one_shot_native_mcm(
-<<<<<<< HEAD
-            circuit, rng=rng, prng_key=prng_key, debugger=debugger, interface=interface
-        )
-    _, key_state, key_measure = jax_random_split(prng_key, num=3)
-    state, is_state_batched = get_final_state(
-        circuit, debugger=debugger, interface=interface, rng=rng, prng_key=key_state
-    )
-    if state_cache is not None:
-        state_cache[circuit.hash] = state
-    return measure_final_state(circuit, state, is_state_batched, rng=rng, prng_key=key_measure)
-=======
             circuit, debugger=debugger, rng=rng, prng_key=prng_key, interface=interface
         )
 
@@ -329,7 +291,6 @@
     if state_cache is not None:
         state_cache[circuit.hash] = state
     return measure_final_state(circuit, state, is_state_batched, rng=rng, prng_key=meas_key)
->>>>>>> 42a649d3
 
 
 def simulate_one_shot_native_mcm(
@@ -354,35 +315,21 @@
     prng_key = execution_kwargs.get("prng_key", None)
     interface = execution_kwargs.get("interface", None)
 
-<<<<<<< HEAD
-    _, key_state, key_measure = jax_random_split(prng_key, num=3)
-=======
     ops_key, meas_key = jax_random_split(prng_key)
->>>>>>> 42a649d3
     mid_measurements = {}
     state, is_state_batched = get_final_state(
         circuit,
         debugger=debugger,
         interface=interface,
-<<<<<<< HEAD
-        rng=rng,
-        prng_key=key_state,
-        mid_measurements=mid_measurements,
-=======
         mid_measurements=mid_measurements,
         rng=rng,
         prng_key=ops_key,
->>>>>>> 42a649d3
     )
     return measure_final_state(
         circuit,
         state,
         is_state_batched,
         rng=rng,
-<<<<<<< HEAD
-        prng_key=key_measure,
-=======
         prng_key=meas_key,
->>>>>>> 42a649d3
         mid_measurements=mid_measurements,
     )