# Copyright 2018-2023 Xanadu Quantum Technologies Inc.

# Licensed under the Apache License, Version 2.0 (the "License");
# you may not use this file except in compliance with the License.
# You may obtain a copy of the License at

#     http://www.apache.org/licenses/LICENSE-2.0

# Unless required by applicable law or agreed to in writing, software
# distributed under the License is distributed on an "AS IS" BASIS,
# WITHOUT WARRANTIES OR CONDITIONS OF ANY KIND, either express or implied.
# See the License for the specific language governing permissions and
# limitations under the License.
"""Simulate a quantum script."""
import logging
import sys

# pylint: disable=protected-access
from collections import Counter
from functools import partial, singledispatch
from typing import Optional

import numpy as np
from numpy.random import default_rng

import pennylane as qml
from pennylane.logging import debug_logger
from pennylane.measurements import (
    CountsMP,
    ExpectationMP,
    MidMeasureMP,
    ProbabilityMP,
    SampleMP,
    VarianceMP,
)
from pennylane.transforms.dynamic_one_shot import gather_mcm as dyn_gather_mcm
from pennylane.typing import Result

from .apply_operation import apply_operation
from .initialize_state import create_initial_state
from .measure import measure
from .sampling import jax_random_split, measure_with_samples

logger = logging.getLogger(__name__)
logger.addHandler(logging.NullHandler())

INTERFACE_TO_LIKE = {
    # map interfaces known by autoray to themselves
    None: None,
    "numpy": "numpy",
    "autograd": "autograd",
    "jax": "jax",
    "torch": "torch",
    "tensorflow": "tensorflow",
    # map non-standard interfaces to those known by autoray
    "auto": None,
    "scipy": "numpy",
    "jax-jit": "jax",
    "jax-python": "jax",
    "JAX": "jax",
    "pytorch": "torch",
    "tf": "tensorflow",
    "tensorflow-autograph": "tensorflow",
    "tf-autograph": "tensorflow",
}


class _FlexShots(qml.measurements.Shots):
    """Shots class that allows zero shots."""

    # pylint: disable=super-init-not-called
    def __init__(self, shots=None):
        if isinstance(shots, int):
            self.total_shots = shots
            self.shot_vector = (qml.measurements.ShotCopies(shots, 1),)
        elif isinstance(shots, self.__class__):
            return  # self already _is_ shots as defined by __new__
        else:
            self.__all_tuple_init__([s if isinstance(s, tuple) else (s, 1) for s in shots])

        self._frozen = True


def _postselection_postprocess(state, is_state_batched, shots, **execution_kwargs):
    """Update state after projector is applied."""
    if is_state_batched:
        raise ValueError(
            "Cannot postselect on circuits with broadcasting. Use the "
            "qml.transforms.broadcast_expand transform to split a broadcasted "
            "tape into multiple non-broadcasted tapes before executing if "
            "postselection is used."
        )

    rng = execution_kwargs.get("rng", None)
    prng_key = execution_kwargs.get("prng_key", None)
    postselect_mode = execution_kwargs.get("postselect_mode", None)

    # The floor function is being used here so that a norm very close to zero becomes exactly
    # equal to zero so that the state can become invalid. This way, execution can continue, and
    # bad postselection gives results that are invalid rather than results that look valid but
    # are incorrect.
    norm = qml.math.norm(state)

    if not qml.math.is_abstract(state) and qml.math.allclose(norm, 0.0):
        norm = 0.0

    if shots:
        # Clip the number of shots using a binomial distribution using the probability of
        # measuring the postselected state.
        if prng_key is not None:
            # pylint: disable=import-outside-toplevel
            from jax.random import binomial

            binomial_fn = partial(binomial, prng_key)
        else:
            binomial_fn = np.random.binomial if rng is None else rng.binomial

        postselected_shots = (
            shots
            if postselect_mode == "fill-shots" or qml.math.is_abstract(norm)
            else [int(binomial_fn(s, float(norm**2))) for s in shots]
        )

        # _FlexShots is used here since the binomial distribution could result in zero
        # valid samples
        shots = _FlexShots(postselected_shots)

    state = state / norm
    return state, shots


@debug_logger
def get_final_state(circuit, debugger=None, **execution_kwargs):
    """
    Get the final state that results from executing the given quantum script.

    This is an internal function that will be called by the successor to ``default.qubit``.

    Args:
        circuit (.QuantumScript): The single circuit to simulate. This circuit is assumed to have
            non-negative integer wire labels
        debugger (._Debugger): The debugger to use
        interface (str): The machine learning interface to create the initial state with
        initial_state (TensorLike): Initial state vector
        mid_measurements (None, dict): Dictionary of mid-circuit measurements
        rng (Optional[numpy.random._generator.Generator]): A NumPy random number generator.
        prng_key (Optional[jax.random.PRNGKey]): An optional ``jax.random.PRNGKey``. This is
            the key to the JAX pseudo random number generator. Only for simulation using JAX.
            If None, a ``numpy.random.default_rng`` will be used for sampling.
        postselect_mode (str): Configuration for handling shots with mid-circuit measurement
            postselection. Use ``"hw-like"`` to discard invalid shots and ``"fill-shots"`` to
            keep the same number of shots. Default is ``None``.

    Returns:
        Tuple[TensorLike, bool]: A tuple containing the final state of the quantum script and
            whether the state has a batch dimension.

    """
    prng_key = execution_kwargs.pop("prng_key", None)
    interface = execution_kwargs.get("interface", None)
<<<<<<< HEAD
    mid_measurements = execution_kwargs.get("mid_measurements", None)
    initial_state = execution_kwargs.get("initial_state", None)

    if initial_state is None:
        circuit = circuit.map_to_standard_wires()
=======
>>>>>>> 77e7ed0b

    prep = None
    if len(circuit) > 0 and isinstance(circuit[0], qml.operation.StatePrepBase):
        prep = circuit[0]

    state = (
        create_initial_state(sorted(circuit.op_wires), prep, like=INTERFACE_TO_LIKE[interface])
        if initial_state is None
        else initial_state
    )

    # initial state is batched only if the state preparation (if it exists) is batched
    is_state_batched = bool(prep and prep.batch_size is not None)
    key = prng_key

    for op in circuit.operations[bool(prep) :]:
        if isinstance(op, MidMeasureMP):
            prng_key, key = jax_random_split(prng_key)
        state = apply_operation(
            op,
            state,
            is_state_batched=is_state_batched,
            debugger=debugger,
            prng_key=key,
            **execution_kwargs,
        )
        # Handle postselection on mid-circuit measurements
        if isinstance(op, qml.Projector):
            prng_key, key = jax_random_split(prng_key)
            state, new_shots = _postselection_postprocess(
                state, is_state_batched, circuit.shots, prng_key=key, **execution_kwargs
            )
            circuit._shots = new_shots

        # new state is batched if i) the old state is batched, or ii) the new op adds a batch dim
        is_state_batched = is_state_batched or (op.batch_size is not None)

    if initial_state is None:
        for _ in range(circuit.num_wires - len(circuit.op_wires)):
            # if any measured wires are not operated on, we pad the state with zeros.
            # We know they belong at the end because the circuit is in standard wire-order
            state = qml.math.stack([state, qml.math.zeros_like(state)], axis=-1)

    return state, is_state_batched


# pylint: disable=too-many-arguments
@debug_logger
def measure_final_state(
    circuit, state, is_state_batched, initial_state=None, **execution_kwargs
) -> Result:
    """
    Perform the measurements required by the circuit on the provided state.

    This is an internal function that will be called by the successor to ``default.qubit``.

    Args:
        circuit (.QuantumScript): The single circuit to simulate. This circuit is assumed to have
            non-negative integer wire labels
        state (TensorLike): The state to perform measurement on
        is_state_batched (bool): Whether the state has a batch dimension or not.
        initial_state (TensorLike): Initial state vector
        rng (Union[None, int, array_like[int], SeedSequence, BitGenerator, Generator]): A
            seed-like parameter matching that of ``seed`` for ``numpy.random.default_rng``.
            If no value is provided, a default RNG will be used.
        prng_key (Optional[jax.random.PRNGKey]): An optional ``jax.random.PRNGKey``. This is
            the key to the JAX pseudo random number generator. Only for simulation using JAX.
            If None, the default ``sample_state`` function and a ``numpy.random.default_rng``
            will be used for sampling.
        mid_measurements (None, dict): Dictionary of mid-circuit measurements

    Returns:
        Tuple[TensorLike]: The measurement results
    """

    rng = execution_kwargs.get("rng", None)
    prng_key = execution_kwargs.get("prng_key", None)
    mid_measurements = execution_kwargs.get("mid_measurements", None)

<<<<<<< HEAD
    if initial_state is None:
        circuit = circuit.map_to_standard_wires()

=======
>>>>>>> 77e7ed0b
    # analytic case

    if not circuit.shots:
        if mid_measurements is not None:
            raise TypeError("Native mid-circuit measurements are only supported with finite shots.")

        if len(circuit.measurements) == 1:
            return measure(circuit.measurements[0], state, is_state_batched=is_state_batched)

        return tuple(
            measure(mp, state, is_state_batched=is_state_batched) for mp in circuit.measurements
        )

    # finite-shot case

    rng = default_rng(rng)
    results = measure_with_samples(
        circuit.measurements,
        state,
        shots=circuit.shots,
        is_state_batched=is_state_batched,
        rng=rng,
        prng_key=prng_key,
        mid_measurements=mid_measurements,
    )

    if len(circuit.measurements) == 1:
        if circuit.shots.has_partitioned_shots:
            return tuple(res[0] for res in results)

        return results[0]

    return results


@debug_logger
def simulate(
    circuit: qml.tape.QuantumScript,
    debugger=None,
    state_cache: Optional[dict] = None,
    **execution_kwargs,
) -> Result:
    """Simulate a single quantum script.

    This is an internal function that is used by``default.qubit``.

    Args:
        circuit (QuantumTape): The single circuit to simulate
        debugger (_Debugger): The debugger to use
        state_cache=None (Optional[dict]): A dictionary mapping the hash of a circuit to
            the pre-rotated state. Used to pass the state between forward passes and vjp
            calculations.
        rng (Optional[numpy.random._generator.Generator]): A NumPy random number generator.
        prng_key (Optional[jax.random.PRNGKey]): An optional ``jax.random.PRNGKey``. This is
            the key to the JAX pseudo random number generator. If None, a random key will be
            generated. Only for simulation using JAX.
        interface (str): The machine learning interface to create the initial state with
        postselect_mode (str): Configuration for handling shots with mid-circuit measurement
            postselection. Use ``"hw-like"`` to discard invalid shots and ``"fill-shots"`` to
            keep the same number of shots. Default is ``None``.

    Returns:
        tuple(TensorLike): The results of the simulation

    Note that this function can return measurements for non-commuting observables simultaneously.

    This function assumes that all operations provide matrices.

    >>> qs = qml.tape.QuantumScript([qml.RX(1.2, wires=0)], [qml.expval(qml.Z(0)), qml.probs(wires=(0,1))])
    >>> simulate(qs)
    (0.36235775447667357,
    tensor([0.68117888, 0.        , 0.31882112, 0.        ], requires_grad=True))

    """
    prng_key = execution_kwargs.pop("prng_key", None)
    circuit = circuit.map_to_standard_wires()

    has_mcm = any(isinstance(op, MidMeasureMP) for op in circuit.operations)
    if circuit.shots and has_mcm:
        if circuit.shots.total_shots != circuit.shots.num_copies:
            n_mcms = sum(isinstance(op, MidMeasureMP) for op in circuit.operations)
            if 2 * n_mcms + 100 > sys.getrecursionlimit():
                sys.setrecursionlimit(2 * n_mcms + 100)
            return simulate_tree_mcm(circuit, **execution_kwargs)

        results = []
        aux_circ = qml.tape.QuantumScript(
            circuit.operations,
            circuit.measurements,
            shots=[1],
            trainable_params=circuit.trainable_params,
        )
        keys = jax_random_split(prng_key, num=circuit.shots.total_shots)
        if qml.math.get_deep_interface(circuit.data) == "jax" and prng_key is not None:
            # pylint: disable=import-outside-toplevel
            import jax

            def simulate_partial(k):
                return simulate_one_shot_native_mcm(
                    aux_circ, debugger=debugger, prng_key=k, **execution_kwargs
                )

            results = jax.vmap(simulate_partial, in_axes=(0,))(keys)
            results = tuple(zip(*results))
        else:
            for i in range(circuit.shots.total_shots):
                results.append(
                    simulate_one_shot_native_mcm(
                        aux_circ, debugger=debugger, prng_key=keys[i], **execution_kwargs
                    )
                )
        return tuple(results)

    ops_key, meas_key = jax_random_split(prng_key)
    state, is_state_batched = get_final_state(
        circuit, debugger=debugger, prng_key=ops_key, **execution_kwargs
    )
    if state_cache is not None:
        state_cache[circuit.hash] = state
    return measure_final_state(
        circuit, state, is_state_batched, prng_key=meas_key, **execution_kwargs
    )


# pylint: disable=too-many-arguments, dangerous-default-value
def simulate_tree_mcm(
    circuit: qml.tape.QuantumScript,
    debugger=None,
    initial_state=None,
    mcm_active=None,
    mcm_samples=None,
    **execution_kwargs,
) -> Result:
    """Simulate a single quantum script with native mid-circuit measurements.

    Args:
        circuit (QuantumTape): The single circuit to simulate
        rng (Union[None, int, array_like[int], SeedSequence, BitGenerator, Generator]): A
            seed-like parameter matching that of ``seed`` for ``numpy.random.default_rng``.
            If no value is provided, a default RNG will be used.
        prng_key (Optional[jax.random.PRNGKey]): An optional ``jax.random.PRNGKey``. This is
            the key to the JAX pseudo random number generator. If None, a random key will be
            generated. Only for simulation using JAX.
        debugger (_Debugger): The debugger to use
        interface (str): The machine learning interface to create the initial state with
        initial_state (TensorLike): Initial state vector
        mcm_active (dict): Mid-circuit measurement values or all parent circuits of ``circuit``
        mcm_samples (dict): Mid-circuit measurement samples or all parent circuits of ``circuit``

    Returns:
        tuple(TensorLike): The results of the simulation
    """
    interface = execution_kwargs.get("interface", None)

    samples_present = any(isinstance(mp, SampleMP) for mp in circuit.measurements)
    postselect_present = any(
        op.postselect is not None for op in circuit.operations if isinstance(op, MidMeasureMP)
    )
    if postselect_present and samples_present and circuit.batch_size is not None:
        raise ValueError(
            "Returning qml.sample is not supported when postselecting mid-circuit "
            "measurements with broadcasting"
        )

    #########################
    # shot vector treatment #
    #########################
    if circuit.shots.has_partitioned_shots:
        results = []
        for s in circuit.shots:
            aux_circuit = qml.tape.QuantumScript(
                circuit.operations,
                circuit.measurements,
                shots=qml.measurements.Shots(s),
                trainable_params=circuit.trainable_params,
            )
            results.append(simulate_tree_mcm(aux_circuit, debugger, **execution_kwargs))
        return tuple(results)

    #######################
    # main implementation #
    #######################

    def init_dict(d):
        return {} if d is None else d

    mcm_active = init_dict(mcm_active)
    mcm_samples = init_dict(mcm_samples)

    circuit_base, circuit_next, op = circuit_up_to_first_mcm(circuit)
    # we need to make sure the state is the all-wire state
    initial_state = prep_initial_state(circuit_base, interface, initial_state, circuit.wires)
    state, is_state_batched = get_final_state(
        circuit_base,
        debugger=debugger,
        initial_state=initial_state,
        mid_measurements=mcm_active,
        **execution_kwargs,
    )
    measurements = measure_final_state(
        circuit_base, state, is_state_batched, initial_state=initial_state, **execution_kwargs
    )

    # Simply return measurements when ``circuit_base`` does not have an MCM
    if circuit_next is None:
        return measurements

    # For 1-shot measurements as 1-D arrays
    samples = qml.math.atleast_1d(measurements)
    update_mcm_samples(op, samples, mcm_active, mcm_samples)

    # Define ``branch_measurement`` here to capture ``op``, ``rng``, ``prng_key``, ``debugger``, ``interface``
    def branch_measurement(circuit_next, state, branch, mcm_active, mcm_samples):
        """Returns the measurements of the specified branch by executing ``circuit_next``."""

        def branch_state(state, branch, wire):
            state = apply_operation(qml.Projector([branch], wire), state)
            state = state / qml.math.norm(state)
            if op.reset and branch == 1:
                state = apply_operation(qml.PauliX(wire), state)
            return state

        new_state = branch_state(state, branch, op.wires)
        return simulate_tree_mcm(
            circuit_next,
            debugger=debugger,
            initial_state=new_state,
            mcm_active=mcm_active,
            mcm_samples=mcm_samples,
            **execution_kwargs,
        )

    counts = samples_to_counts(samples)
    measurements = [{} for _ in circuit_next.measurements]
    single_measurement = len(circuit_next.measurements) == 1
    for branch, count in counts.items():
        if op.postselect is not None and branch != op.postselect:
            prune_mcm_samples(op, branch, mcm_active, mcm_samples)
            continue
        mcm_active[op] = branch
        circuit_branch = qml.tape.QuantumScript(
            circuit_next.operations,
            circuit_next.measurements,
            shots=qml.measurements.Shots(count),
            trainable_params=circuit_next.trainable_params,
        )
        meas = branch_measurement(
            circuit_branch,
            state,
            branch,
            mcm_active=mcm_active,
            mcm_samples=mcm_samples,
        )
        if single_measurement:
            meas = [meas]
        for i, m in enumerate(meas):
            measurements[i][branch] = (count, m)

    return combine_measurements(circuit, measurements, mcm_samples)


def samples_to_counts(samples):
    """Converts samples to counts.

    This function forces integer keys and values which are required by ``simulate_tree_mcm``.
    """
    counts = qml.math.unique(samples, return_counts=True)
    return dict((int(x), int(y)) for x, y in zip(*counts))


def prep_initial_state(circuit_base, interface, initial_state, wires):
    """Returns an initial state which will act on all wires.

    ``get_final_state`` executes a circuit on a subset of wires found in operations
    or measurements, unless an initial_state is passed as an optional argument.
    This function makes sure that an initial state with the correct size is passed
    on the first invocation of ``simulate_tree_mcm``. ``wires`` should be the wires attribute
    of the original circuit."""
    if initial_state is not None:
        return initial_state
    prep = None
    if len(circuit_base) > 0 and isinstance(circuit_base[0], qml.operation.StatePrepBase):
        prep = circuit_base[0]
    return create_initial_state(wires, prep, like=INTERFACE_TO_LIKE[interface])


def prune_mcm_samples(op, branch, mcm_active, mcm_samples):
    """Removes samples from mid-measurement sample dictionary given a MidMeasureMP and branch.

    Post-selection on a given mid-circuit measurement leads to ignoring certain branches
    of the tree and samples. The corresponding samples in all other mid-circuit measurement
    must be deleted accordingly. We need to find which samples are
    corresponding to the current branch by looking at all parent nodes.
    """
    mask = mcm_samples[op] == branch
    for k, v in mcm_active.items():
        if k == op:
            break
        mask = np.logical_and(mask, mcm_samples[k] == v)
    for k in mcm_samples.keys():
        mcm_samples[k] = mcm_samples[k][np.logical_not(mask)]


def update_mcm_samples(op, samples, mcm_active, mcm_samples):
    """Updates the mid-measurement sample dictionary given a MidMeasureMP and samples.

    If the ``mcm_active`` dictionary is empty, we are at the root and ``mcm_samples`
    is simply updated with ``samples``.

    If the ``mcm_active`` dictionary is not empty, we need to find which samples are
    corresponding to the current branch by looking at all parent nodes. ``mcm_samples`
    is then updated with samples at indices corresponding to parent nodes.

    To illustrate how the function works, let's take an example. Suppose there are
    `2**20` shots in total and the computation is midway through the circuit at the
    7th MCM, the active branch is `[0,1,1,0,0,1]` and each MCM everything happened to
    split the counts 50/50 so there are `2**24` samples to update.
    These samples are not contiguous in general and they are correlated with the parent
    branches, so where do they go? They must update the `2**24` elements whose parent
    sequence corresponds to `[0,1,1,0,0,1]`.
    """
    if mcm_active:
        shape = next(iter(mcm_samples.values())).shape
        mask = np.ones(shape, dtype=bool)
        for k, v in mcm_active.items():
            if k == op:
                break
            mask = np.logical_and(mask, mcm_samples[k] == v)
        if op not in mcm_samples:
            mcm_samples[op] = np.empty(shape, dtype=samples.dtype)
        mcm_samples[op][mask] = samples
    else:
        mcm_samples[op] = samples


def circuit_up_to_first_mcm(circuit):
    """Returns two circuits; one that runs up-to the next mid-circuit measurement and one that runs beyond it.

    Measurement processes are computed on each branch, and then combined at the node.
    This can be done recursively until a single node is left.
    This is true for `counts`, `expval`, `probs` and `sample` but not `var` measurements.
    There is no way to recombine "partial variances" from two branches, so `var` measurements are replaced
    by `sample` measurements from which the variance is calculated (once samples from all branches are available).
    """
    if not has_mid_circuit_measurements(circuit):
        return circuit, None, None

    # find next MidMeasureMP
    def find_next_mcm(circuit):
        for i, op in enumerate(circuit.operations):
            if isinstance(op, MidMeasureMP):
                return i, op
        return len(circuit.operations) + 1, None

    i, op = find_next_mcm(circuit)
    # run circuit until next MidMeasureMP and sample
    circuit_base = qml.tape.QuantumScript(
        circuit.operations[0:i],
        [qml.sample(wires=op.wires) if op.obs is None else qml.sample(op=op.obs)],
        shots=circuit.shots,
        trainable_params=circuit.trainable_params,
    )
    # circuit beyond next MidMeasureMP with VarianceMP <==> SampleMP
    new_measurements = []
    for m in circuit.measurements:
        if not m.mv:
            if isinstance(m, VarianceMP):
                new_measurements.append(SampleMP(obs=m.obs))
            else:
                new_measurements.append(m)
    circuit_next = qml.tape.QuantumScript(
        circuit.operations[i + 1 :],
        new_measurements,
        shots=circuit.shots,
        trainable_params=circuit.trainable_params,
    )
    return circuit_base, circuit_next, op


def measurement_with_no_shots(measurement):
    """Returns a NaN scalar or array of the correct size when executing an all-invalid-shot circuit."""
    return (
        np.nan * np.ones_like(measurement.eigvals())
        if isinstance(measurement, ProbabilityMP)
        else np.nan
    )


def combine_measurements(circuit, measurements, mcm_samples):
    """Returns combined measurement values of various types."""
    empty_mcm_samples = len(next(iter(mcm_samples.values()))) == 0
    if empty_mcm_samples and any(len(m) != 0 for m in mcm_samples.values()):
        raise ValueError("mcm_samples have inconsistent shapes.")
    # loop over measurements
    final_measurements = []
    for circ_meas in circuit.measurements:
        if circ_meas.mv and empty_mcm_samples:
            comb_meas = measurement_with_no_shots(circ_meas)
        elif circ_meas.mv:
            mcm_samples = dict((k, v.reshape((-1, 1))) for k, v in mcm_samples.items())
            is_valid = qml.math.ones(list(mcm_samples.values())[0].shape[0], dtype=bool)
            comb_meas = dyn_gather_mcm(circ_meas, mcm_samples, is_valid)
        elif not measurements or not measurements[0]:
            if len(measurements) > 0:
                _ = measurements.pop(0)
            comb_meas = measurement_with_no_shots(circ_meas)
        else:
            comb_meas = combine_measurements_core(circ_meas, measurements.pop(0))
        if isinstance(circ_meas, SampleMP):
            comb_meas = qml.math.squeeze(comb_meas)
        final_measurements.append(comb_meas)
    # special treatment of var
    for i, (c, m) in enumerate(zip(circuit.measurements, final_measurements)):
        if not c.mv and isinstance(circuit.measurements[i], VarianceMP):
            final_measurements[i] = qml.math.var(m)
    return final_measurements[0] if len(final_measurements) == 1 else tuple(final_measurements)


@singledispatch
def combine_measurements_core(original_measurement, measures):  # pylint: disable=unused-argument
    """Returns the combined measurement value of a given type."""
    raise TypeError(
        f"Native mid-circuit measurement mode does not support {type(original_measurement).__name__}"
    )


@combine_measurements_core.register
def _(original_measurement: CountsMP, measures):  # pylint: disable=unused-argument
    keys = list(measures.keys())
    new_counts = Counter()
    for k in keys:
        new_counts.update(measures[k][1])
    return dict(sorted(new_counts.items()))


@combine_measurements_core.register
def _(original_measurement: ExpectationMP, measures):  # pylint: disable=unused-argument
    cum_value = 0
    total_counts = 0
    for v in measures.values():
        cum_value += v[0] * v[1]
        total_counts += v[0]
    return cum_value / total_counts


@combine_measurements_core.register
def _(original_measurement: ProbabilityMP, measures):  # pylint: disable=unused-argument
    cum_value = 0
    total_counts = 0
    for v in measures.values():
        cum_value += v[0] * v[1]
        total_counts += v[0]
    return cum_value / total_counts


@combine_measurements_core.register
def _(original_measurement: SampleMP, measures):  # pylint: disable=unused-argument
    new_sample = tuple(m[1] for m in measures.values())
    return np.squeeze(np.concatenate(new_sample))


@combine_measurements_core.register
def _(original_measurement: VarianceMP, measures):  # pylint: disable=unused-argument
    new_sample = tuple(m[1] for m in measures.values())
    return np.squeeze(np.concatenate(new_sample))


@debug_logger
def simulate_one_shot_native_mcm(
    circuit: qml.tape.QuantumScript, debugger=None, **execution_kwargs
) -> Result:
    """Simulate a single shot of a single quantum script with native mid-circuit measurements.

    Args:
        circuit (QuantumTape): The single circuit to simulate
        debugger (_Debugger): The debugger to use
        rng (Optional[numpy.random._generator.Generator]): A NumPy random number generator.
        prng_key (Optional[jax.random.PRNGKey]): An optional ``jax.random.PRNGKey``. This is
            the key to the JAX pseudo random number generator. If None, a random key will be
            generated. Only for simulation using JAX.
        interface (str): The machine learning interface to create the initial state with
        postselect_mode (str): Configuration for handling shots with mid-circuit measurement
            postselection. Use ``"hw-like"`` to discard invalid shots and ``"fill-shots"`` to
            keep the same number of shots. Default is ``None``.

    Returns:
        tuple(TensorLike): The results of the simulation
        dict: The mid-circuit measurement results of the simulation
    """
    prng_key = execution_kwargs.pop("prng_key", None)

    ops_key, meas_key = jax_random_split(prng_key)
    mid_measurements = {}
    state, is_state_batched = get_final_state(
        circuit,
        debugger=debugger,
        mid_measurements=mid_measurements,
        prng_key=ops_key,
        **execution_kwargs,
    )
    return measure_final_state(
        circuit,
        state,
        is_state_batched,
        prng_key=meas_key,
        mid_measurements=mid_measurements,
<<<<<<< HEAD
    )


def has_mid_circuit_measurements(
    circuit: qml.tape.QuantumScript,
):
    """Returns True if the circuit contains a MidMeasureMP object and False otherwise.

    Args:
        circuit (QuantumTape): A QuantumScript

    Returns:
        bool: Whether the circuit contains a MidMeasureMP object
    """
    return any(isinstance(op, MidMeasureMP) for op in circuit.operations)
=======
        **execution_kwargs,
    )
>>>>>>> 77e7ed0b
<|MERGE_RESOLUTION|>--- conflicted
+++ resolved
@@ -158,14 +158,10 @@
     """
     prng_key = execution_kwargs.pop("prng_key", None)
     interface = execution_kwargs.get("interface", None)
-<<<<<<< HEAD
-    mid_measurements = execution_kwargs.get("mid_measurements", None)
     initial_state = execution_kwargs.get("initial_state", None)
 
     if initial_state is None:
         circuit = circuit.map_to_standard_wires()
-=======
->>>>>>> 77e7ed0b
 
     prep = None
     if len(circuit) > 0 and isinstance(circuit[0], qml.operation.StatePrepBase):
@@ -245,12 +241,9 @@
     prng_key = execution_kwargs.get("prng_key", None)
     mid_measurements = execution_kwargs.get("mid_measurements", None)
 
-<<<<<<< HEAD
     if initial_state is None:
         circuit = circuit.map_to_standard_wires()
 
-=======
->>>>>>> 77e7ed0b
     # analytic case
 
     if not circuit.shots:
@@ -330,7 +323,7 @@
 
     has_mcm = any(isinstance(op, MidMeasureMP) for op in circuit.operations)
     if circuit.shots and has_mcm:
-        if circuit.shots.total_shots != circuit.shots.num_copies:
+        if execution_kwargs.get("tree-traversal", None):
             n_mcms = sum(isinstance(op, MidMeasureMP) for op in circuit.operations)
             if 2 * n_mcms + 100 > sys.getrecursionlimit():
                 sys.setrecursionlimit(2 * n_mcms + 100)
@@ -757,7 +750,7 @@
         is_state_batched,
         prng_key=meas_key,
         mid_measurements=mid_measurements,
-<<<<<<< HEAD
+        **execution_kwargs,
     )
 
 
@@ -772,8 +765,4 @@
     Returns:
         bool: Whether the circuit contains a MidMeasureMP object
     """
-    return any(isinstance(op, MidMeasureMP) for op in circuit.operations)
-=======
-        **execution_kwargs,
-    )
->>>>>>> 77e7ed0b
+    return any(isinstance(op, MidMeasureMP) for op in circuit.operations)