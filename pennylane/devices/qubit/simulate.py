# Copyright 2018-2023 Xanadu Quantum Technologies Inc.

# Licensed under the Apache License, Version 2.0 (the "License");
# you may not use this file except in compliance with the License.
# You may obtain a copy of the License at

#     http://www.apache.org/licenses/LICENSE-2.0

# Unless required by applicable law or agreed to in writing, software
# distributed under the License is distributed on an "AS IS" BASIS,
# WITHOUT WARRANTIES OR CONDITIONS OF ANY KIND, either express or implied.
# See the License for the specific language governing permissions and
# limitations under the License.
"""Simulate a quantum script."""
# pylint: disable=protected-access
from collections import Counter
<<<<<<< HEAD
from functools import singledispatch
from typing import Optional, Sequence
import copy
=======
from typing import Optional, Sequence
>>>>>>> f7bba2b8
import warnings

from numpy.random import default_rng
import numpy as np

import pennylane as qml
from pennylane.measurements import (
    CountsMP,
    ExpectationMP,
    MidMeasureMP,
    ProbabilityMP,
    SampleMP,
    VarianceMP,
)
from pennylane.typing import Result

from .initialize_state import create_initial_state
from .apply_operation import apply_operation
from .measure import measure
from .sampling import measure_with_samples


INTERFACE_TO_LIKE = {
    # map interfaces known by autoray to themselves
    None: None,
    "numpy": "numpy",
    "autograd": "autograd",
    "jax": "jax",
    "torch": "torch",
    "tensorflow": "tensorflow",
    # map non-standard interfaces to those known by autoray
    "auto": None,
    "scipy": "numpy",
    "jax-jit": "jax",
    "jax-python": "jax",
    "JAX": "jax",
    "pytorch": "torch",
    "tf": "tensorflow",
    "tensorflow-autograph": "tensorflow",
    "tf-autograph": "tensorflow",
}


class _FlexShots(qml.measurements.Shots):
    """Shots class that allows zero shots."""

    # pylint: disable=super-init-not-called
    def __init__(self, shots=None):
        if isinstance(shots, int):
            self.total_shots = shots
            self.shot_vector = (qml.measurements.ShotCopies(shots, 1),)
        else:
            self.__all_tuple_init__([s if isinstance(s, tuple) else (s, 1) for s in shots])

        self._frozen = True


def _postselection_postprocess(state, is_state_batched, shots):
    """Update state after projector is applied."""
    if is_state_batched:
        raise ValueError(
            "Cannot postselect on circuits with broadcasting. Use the "
            "qml.transforms.broadcast_expand transform to split a broadcasted "
            "tape into multiple non-broadcasted tapes before executing if "
            "postselection is used."
        )

    # The floor function is being used here so that a norm very close to zero becomes exactly
    # equal to zero so that the state can become invalid. This way, execution can continue, and
    # bad postselection gives results that are invalid rather than results that look valid but
    # are incorrect.
    norm = qml.math.norm(state)

    if not qml.math.is_abstract(state) and qml.math.allclose(norm, 0.0):
        norm = 0.0

    if shots:
        # Clip the number of shots using a binomial distribution using the probability of
        # measuring the postselected state.
        postselected_shots = (
            [np.random.binomial(s, float(norm**2)) for s in shots]
            if not qml.math.is_abstract(norm)
            else shots
        )

        # _FlexShots is used here since the binomial distribution could result in zero
        # valid samples
        shots = _FlexShots(postselected_shots)

    state = state / norm
    return state, shots


def get_final_state(
    circuit, debugger=None, interface=None, initial_state=None, mid_measurements=None
):
    """
    Get the final state that results from executing the given quantum script.

    This is an internal function that will be called by the successor to ``default.qubit``.

    Args:
        circuit (.QuantumScript): The single circuit to simulate
        debugger (._Debugger): The debugger to use
        interface (str): The machine learning interface to create the initial state with
        initial_state (TensorLike): Initial statevector
        mid_measurements (None, dict): Dictionary of mid-circuit measurements

    Returns:
        Tuple[TensorLike, bool]: A tuple containing the final state of the quantum script and
            whether the state has a batch dimension.

    """
    if initial_state is None:
        circuit = circuit.map_to_standard_wires()

    prep = None
    if len(circuit) > 0 and isinstance(circuit[0], qml.operation.StatePrepBase):
        prep = circuit[0]

    if initial_state is None:
        state = create_initial_state(
            sorted(circuit.op_wires), prep, like=INTERFACE_TO_LIKE[interface]
        )
    else:
        state = initial_state

    # initial state is batched only if the state preparation (if it exists) is batched
    is_state_batched = bool(prep and prep.batch_size is not None)
    for op in circuit.operations[bool(prep) :]:
        state = apply_operation(
            op,
            state,
            is_state_batched=is_state_batched,
            debugger=debugger,
            mid_measurements=mid_measurements,
        )
        # Handle postselection on mid-circuit measurements
        if isinstance(op, qml.Projector):
            state, circuit._shots = _postselection_postprocess(
                state, is_state_batched, circuit.shots
            )

        # new state is batched if i) the old state is batched, or ii) the new op adds a batch dim
        is_state_batched = is_state_batched or (op.batch_size is not None)

    if initial_state is None:
        for _ in range(len(circuit.wires) - len(circuit.op_wires)):
            # if any measured wires are not operated on, we pad the state with zeros.
            # We know they belong at the end because the circuit is in standard wire-order
            state = qml.math.stack([state, qml.math.zeros_like(state)], axis=-1)

    return state, is_state_batched


# pylint: disable=too-many-arguments
def measure_final_state(
    circuit, state, is_state_batched, rng=None, prng_key=None, initial_state=None
) -> Result:
    """
    Perform the measurements required by the circuit on the provided state.

    This is an internal function that will be called by the successor to ``default.qubit``.

    Args:
        circuit (.QuantumScript): The single circuit to simulate
        state (TensorLike): The state to perform measurement on
        is_state_batched (bool): Whether the state has a batch dimension or not.
        rng (Union[None, int, array_like[int], SeedSequence, BitGenerator, Generator]): A
            seed-like parameter matching that of ``seed`` for ``numpy.random.default_rng``.
            If no value is provided, a default RNG will be used.
        prng_key (Optional[jax.random.PRNGKey]): An optional ``jax.random.PRNGKey``. This is
            the key to the JAX pseudo random number generator. Only for simulation using JAX.
            If None, the default ``sample_state`` function and a ``numpy.random.default_rng``
            will be for sampling.
        initial_state (TensorLike): Initial statevector

    Returns:
        Tuple[TensorLike]: The measurement results
    """
    if initial_state is None:
        circuit = circuit.map_to_standard_wires()

    if not circuit.shots:
        # analytic case

        if len(circuit.measurements) == 1:
            return measure(circuit.measurements[0], state, is_state_batched=is_state_batched)

        return tuple(
            measure(mp, state, is_state_batched=is_state_batched) for mp in circuit.measurements
        )

    # finite-shot case

    rng = default_rng(rng)
    results = measure_with_samples(
        circuit.measurements,
        state,
        shots=circuit.shots,
        is_state_batched=is_state_batched,
        rng=rng,
        prng_key=prng_key,
    )

    if len(circuit.measurements) == 1:
        if circuit.shots.has_partitioned_shots:
            return tuple(res[0] for res in results)

        return results[0]

    return results


# pylint: disable=too-many-arguments
def simulate(
    circuit: qml.tape.QuantumScript,
    rng=None,
    prng_key=None,
    debugger=None,
    interface=None,
    state_cache: Optional[dict] = None,
) -> Result:
    """Simulate a single quantum script.

    This is an internal function that will be called by the successor to ``default.qubit``.

    Args:
        circuit (QuantumTape): The single circuit to simulate
        rng (Union[None, int, array_like[int], SeedSequence, BitGenerator, Generator]): A
            seed-like parameter matching that of ``seed`` for ``numpy.random.default_rng``.
            If no value is provided, a default RNG will be used.
        prng_key (Optional[jax.random.PRNGKey]): An optional ``jax.random.PRNGKey``. This is
            the key to the JAX pseudo random number generator. If None, a random key will be
            generated. Only for simulation using JAX.
        debugger (_Debugger): The debugger to use
        interface (str): The machine learning interface to create the initial state with
        state_cache=None (Optional[dict]): A dictionary mapping the hash of a circuit to the pre-rotated state. Used to pass the state between forward passes and vjp calculations.

    Returns:
        tuple(TensorLike): The results of the simulation

    Note that this function can return measurements for non-commuting observables simultaneously.

    This function assumes that all operations provide matrices.

    >>> qs = qml.tape.QuantumScript([qml.RX(1.2, wires=0)], [qml.expval(qml.PauliZ(0)), qml.probs(wires=(0,1))])
    >>> simulate(qs)
    (0.36235775447667357,
    tensor([0.68117888, 0.        , 0.31882112, 0.        ], requires_grad=True))

    """
    if circuit.shots and has_mid_circuit_measurements(circuit):
        # return simulate_native_mcm(
        #     circuit, rng=rng, prng_key=prng_key, debugger=debugger, interface=interface
        # )
        return simulate_tree_mcm(
            circuit, rng=rng, prng_key=prng_key, debugger=debugger, interface=interface
        )
    state, is_state_batched = get_final_state(circuit, debugger=debugger, interface=interface)
    if state_cache is not None:
        state_cache[circuit.hash] = state
    return measure_final_state(circuit, state, is_state_batched, rng=rng, prng_key=prng_key)


# pylint: disable=too-many-arguments, dangerous-default-value
def simulate_tree_mcm(
    circuit: qml.tape.QuantumScript,
    rng=None,
    prng_key=None,
    debugger=None,
    interface=None,
    initial_state=None,
    mcm_active=None,
    mcm_samples=None,
) -> Result:
    """Simulate a single quantum script with native mid-circuit measurements.

    Args:
        circuit (QuantumTape): The single circuit to simulate
        rng (Union[None, int, array_like[int], SeedSequence, BitGenerator, Generator]): A
            seed-like parameter matching that of ``seed`` for ``numpy.random.default_rng``.
            If no value is provided, a default RNG will be used.
        prng_key (Optional[jax.random.PRNGKey]): An optional ``jax.random.PRNGKey``. This is
            the key to the JAX pseudo random number generator. If None, a random key will be
            generated. Only for simulation using JAX.
        debugger (_Debugger): The debugger to use
        interface (str): The machine learning interface to create the initial state with
        initial_state (TensorLike): Initial statevector
        mcm_active (dict): Mid-circuit measurement values or all parent circuits of ``circuit``
        mcm_samples (dict): Mid-circuit measurement samples or all parent circuits of ``circuit``

    Returns:
        tuple(TensorLike): The results of the simulation
    """

    #########################
    # shot vector treatment #
    #########################
    if circuit.shots.has_partitioned_shots:
        results = []
        for s in circuit.shots:
            aux_circuit = circuit.copy()
            aux_circuit._shots = qml.measurements.Shots(s)
            results.append(
                simulate_tree_mcm(
                    aux_circuit,
                    rng,
                    prng_key,
                    debugger,
                    interface,
                )
            )
        return tuple(results)

    #######################
    # main implementation #
    #######################

    def init_dict(d):
        return {} if d is None else d

    mcm_active = init_dict(mcm_active)
    mcm_samples = init_dict(mcm_samples)

    circuit_base, circuit_next, op = circuit_up_to_first_mcm(circuit)
    # we need to make sure the state is the all-wire state
    initial_state = prep_initial_state(circuit_base, interface, initial_state)
    state, is_state_batched = get_final_state(
        circuit_base,
        debugger=debugger,
        interface=interface,
        initial_state=initial_state,
        mid_measurements=mcm_active,
    )
    measurements = measure_final_state(
        circuit_base,
        state,
        is_state_batched,
        rng=rng,
        prng_key=prng_key,
        initial_state=initial_state,
    )

    # Simply return measurements when ``circuit_base`` does not have an MCM
    if circuit_next is None:
        return measurements

    samples = measurements
    update_mcm_samples(op, samples, mcm_active, mcm_samples)

    # Define ``branch_measurement`` here to capture ``op``, ``rng``, ``prng_key``, ``debugger``, ``interface``
    def branch_measurement(
        circuit_base, circuit_next, counts, state, branch, mcm_active, mcm_samples
    ):
        """Returns the measurements of the specified branch by executing ``circuit_next``."""

        def branch_state(state, wire, branch):
            axis = wire.toarray()[0]
            slices = [slice(None)] * state.ndim
            slices[axis] = int(not branch)
            state = copy.deepcopy(state)
            state[tuple(slices)] = 0.0
            state_norm = np.linalg.norm(state)
            # we can throw here because vanished states should
            # be handled right outside ``branch_measurement``
            if state_norm < 1.0e-15:  # pragma: no cover
                raise ValueError(f"Cannot normalize state with state_norm {state_norm}")
            state = state / state_norm
            if op.reset and branch == 1:
                state = apply_operation(qml.PauliX(wire), state)
            return state

        wire = circuit_base._measurements[0].wires
        new_state = branch_state(state, wire, branch)
        circuit_next._shots = qml.measurements.Shots(counts[branch])
        return simulate_tree_mcm(
            circuit_next,
            rng=rng,
            prng_key=prng_key,
            debugger=debugger,
            interface=interface,
            initial_state=new_state,
            mcm_active=mcm_active,
            mcm_samples=mcm_samples,
        )

    counts = samples_to_counts(samples)
    measurements = []
    for branch in counts.keys():
        if op.postselect is not None and branch != op.postselect:
            prune_mcm_samples(op, branch, mcm_active, mcm_samples)
            continue
        mcm_active[op] = branch
        measurements.append(
            branch_measurement(
                circuit_base,
                circuit_next,
                counts,
                state,
                branch,
                mcm_active=mcm_active,
                mcm_samples=mcm_samples,
            )
        )
    measurements = dict(
        (
            (branch, (count, value))
            for branch, count, value in zip(counts.keys(), counts.values(), measurements)
        )
    )
    return combine_measurements(circuit, measurements, mcm_samples)


def samples_to_counts(samples):
    """Converts samples to counts.

    This function forces integer keys and values which are required by ``simulate_tree_mcm``.
    """
    counts = qml.math.unique(samples, return_counts=True)
    return dict((int(x), int(y)) for x, y in zip(*counts))


def prep_initial_state(circuit_base, interface, initial_state):
    """Returns an initial state which will act on all wires.

    ``get_final_state`` executes a circuit on a subset of wires found in operations
    or measurements, unless an initial_state is passed as an optional argument.
    This function makes sure that an initial state with the correct size is passed
    on the first invocation of ``simulate_tree_mcm``."""
    if initial_state is not None:
        return initial_state
    prep = None
    if len(circuit_base) > 0 and isinstance(circuit_base[0], qml.operation.StatePrepBase):
        prep = circuit_base[0]
    return create_initial_state(sorted(circuit_base.wires), prep, like=INTERFACE_TO_LIKE[interface])


def prune_mcm_samples(op, branch, mcm_active, mcm_samples):
    """Removes samples from mid-measurement sample dictionary given a MidMeasureMP and branch.

    Post-selection on a given mid-circuit measurement leads to ignoring certain branches
    of the tree and samples. The corresponding samples in all other mid-circuit measurement
    must be deleted accordingly. We need to find which samples are
    corresponding to the current branch by looking at all parent nodes.
    """
    mask = mcm_samples[op] == branch
    for k, v in mcm_active.items():
        if k == op:
            break
        mask = np.logical_and(mask, mcm_samples[k] == v)
    for k in mcm_samples.keys():
        mcm_samples[k] = mcm_samples[k][np.logical_not(mask)]


def update_mcm_samples(op, samples, mcm_active, mcm_samples):
    """Updates the mid-measurement sample dictionary given a MidMeasureMP and samples.

    If the ``mcm_active`` dictionary is empty, we are at the root and ``mcm_samples`
    is simply updated with ``samples``.

    If the ``mcm_active`` dictionary is not empty, we need to find which samples are
    corresponding to the current branch by looking at all parent nodes. ``mcm_samples`
    is then updated with samples at indices corresponding to parent nodes.
    """
    if mcm_active:
        shape = next(iter(mcm_samples.values())).shape
        mask = np.ones(shape, dtype=bool)
        for k, v in mcm_active.items():
            if k == op:
                break
            mask = np.logical_and(mask, mcm_samples[k] == v)
        if op not in mcm_samples:
            mcm_samples[op] = np.empty(shape, dtype=samples.dtype)
        mcm_samples[op][mask] = samples
    else:
        mcm_samples[op] = samples


def circuit_up_to_first_mcm(circuit):
    """Returns two circuits; one that runs up-to the next mid-circuit measurement and one that runs beyond it."""
    if not has_mid_circuit_measurements(circuit):
        return circuit, None, None

    # find next MidMeasureMP
    def find_next_mcm(circuit):
        for i, op in enumerate(circuit.operations):
            if isinstance(op, MidMeasureMP):
                return i, op
        return len(circuit.operations) + 1, None

    i, op = find_next_mcm(circuit)
    # run circuit until next MidMeasureMP and sample
    circuit_base = qml.tape.QuantumScript(
        circuit.operations,
        [qml.sample(wires=op.wires) if op.obs is None else qml.sample(op=op.obs)],
        shots=circuit.shots,
        trainable_params=circuit.trainable_params,
    )
    circuit_base._ops = circuit_base._ops[0:i]
    # circuit beyond next MidMeasureMP with VarianceMP <==> SampleMP
    new_measurements = []
    for m in circuit.measurements:
        if not m.mv:
            if isinstance(m, VarianceMP):
                new_measurements.append(SampleMP(obs=m.obs))
            else:
                new_measurements.append(m)
    circuit_next = qml.tape.QuantumScript(
        circuit.operations,
        new_measurements,
        shots=circuit.shots,
        trainable_params=circuit.trainable_params,
    )
    circuit_next._ops = circuit_next._ops[i + 1 :]

    return circuit_base, circuit_next, op


def measurement_with_no_shots(measurement):
    """Returns a NaN scalar or array of the correct size when executing an all-invalid-shot circuit."""
    return (
        np.nan * np.ones_like(measurement.eigvals())
        if isinstance(measurement, ProbabilityMP)
        else np.nan
    )


def combine_measurements(circuit, measurements, mcm_samples):
    """Returns combined measurement values of various types."""

    keys = list(measurements.keys())
    # convert dict-of-lists to list-of-dicts
    if keys and isinstance(measurements[keys[0]][1], Sequence):
        ds = [
            [(measurements[keys[i]][0], m) for m in measurements[keys[i]][1]]
            for i in range(len(measurements))
        ]
        new_measurements = [{keys[0]: m0, keys[1]: m1} for m0, m1 in zip(*ds)]
    else:
        new_measurements = [measurements]
    empty_mcm_samples = len(next(iter(mcm_samples.values()))) == 0
    if empty_mcm_samples and any(len(m) != 0 for m in mcm_samples.values()):
        raise ValueError("mcm_samples have inconsistent shapes.")
    # loop over measurements
    final_measurements = []
    for circ_meas in circuit.measurements:
        if circ_meas.mv and empty_mcm_samples:
            comb_meas = measurement_with_no_shots(circ_meas)
        elif circ_meas.mv:
            comb_meas = gather_mcm(circ_meas, mcm_samples)
        elif not new_measurements or not new_measurements[0]:
            if len(new_measurements) > 0:
                _ = new_measurements.pop(0)
            comb_meas = measurement_with_no_shots(circ_meas)
        else:
            comb_meas = combine_measurements_core(circ_meas, new_measurements.pop(0))
        if isinstance(circ_meas, SampleMP):
            comb_meas = qml.math.squeeze(comb_meas)
        final_measurements.append(comb_meas)
    # special treatment of var
    for i, (c, m) in enumerate(zip(circuit.measurements, final_measurements)):
        if not c.mv and isinstance(circuit.measurements[i], VarianceMP):
            final_measurements[i] = qml.math.var(m)
    return final_measurements[0] if len(final_measurements) == 1 else tuple(final_measurements)


@singledispatch
def combine_measurements_core(original_measurement, measures):  # pylint: disable=unused-argument
    """Returns the combined measurement value of a given type."""
    raise TypeError(f"Unsupported measurement of {type(original_measurement).__name__}")


@combine_measurements_core.register
def _(original_measurement: CountsMP, measures):  # pylint: disable=unused-argument
    keys = list(measures.keys())
    new_counts = Counter()
    for k in keys:
        new_counts.update(measures[k][1])
    return dict(new_counts)


@combine_measurements_core.register
def _(original_measurement: ExpectationMP, measures):  # pylint: disable=unused-argument
    cum_value = 0
    total_counts = 0
    for v in measures.values():
        cum_value += v[0] * v[1]
        total_counts += v[0]
    return cum_value / total_counts


@combine_measurements_core.register
def _(original_measurement: ProbabilityMP, measures):  # pylint: disable=unused-argument
    cum_value = 0
    total_counts = 0
    for v in measures.values():
        cum_value += v[0] * v[1]
        total_counts += v[0]
    return cum_value / total_counts


@combine_measurements_core.register
def _(original_measurement: SampleMP, measures):  # pylint: disable=unused-argument
    new_sample = tuple(m[1] for m in measures.values())
    return np.squeeze(np.concatenate(new_sample))


@combine_measurements_core.register
def _(original_measurement: VarianceMP, measures):  # pylint: disable=unused-argument
    new_sample = tuple(m[1] for m in measures.values())
    return np.squeeze(np.concatenate(new_sample))


# pylint: disable=too-many-arguments
def simulate_native_mcm(
    circuit: qml.tape.QuantumScript,
    rng=None,
    prng_key=None,
    debugger=None,
    interface=None,
) -> Result:
    """Simulate a single quantum script with native mid-circuit measurements.

    Args:
        circuit (QuantumTape): The single circuit to simulate
        rng (Union[None, int, array_like[int], SeedSequence, BitGenerator, Generator]): A
            seed-like parameter matching that of ``seed`` for ``numpy.random.default_rng``.
            If no value is provided, a default RNG will be used.
        prng_key (Optional[jax.random.PRNGKey]): An optional ``jax.random.PRNGKey``. This is
            the key to the JAX pseudo random number generator. If None, a random key will be
            generated. Only for simulation using JAX.
        debugger (_Debugger): The debugger to use
        interface (str): The machine learning interface to create the initial state with
        state_cache=None (Optional[dict]): A dictionary mapping the hash of a circuit to the pre-rotated state. Used to pass the state between forward passes and vjp calculations.

    Returns:
        tuple(TensorLike): The results of the simulation
    """
    if circuit.shots.has_partitioned_shots:
        results = []
        for s in circuit.shots:
            aux_circuit = qml.tape.QuantumScript(
                circuit.operations,
                circuit.measurements,
                shots=s,
                trainable_params=circuit.trainable_params,
            )
            results.append(simulate_native_mcm(aux_circuit, rng, prng_key, debugger, interface))
        return tuple(results)
    aux_circuit = init_auxiliary_circuit(circuit)
    all_shot_meas, list_mcm_values_dict, valid_shots = None, [], 0
    for _ in range(circuit.shots.total_shots):
        one_shot_meas, mcm_values_dict = simulate_one_shot_native_mcm(
            aux_circuit, rng, prng_key, debugger, interface
        )
        if one_shot_meas is None:
            continue
        valid_shots += 1
        all_shot_meas = accumulate_native_mcm(aux_circuit, all_shot_meas, one_shot_meas)
        list_mcm_values_dict.append(mcm_values_dict)
    if not valid_shots:
        warnings.warn(
            "All shots were thrown away as invalid. This can happen for example when post-selecting the 1-branch of a 0-state. Make sure your circuit has some probability of producing a valid shot.",
            UserWarning,
        )
    return parse_native_mid_circuit_measurements(circuit, all_shot_meas, list_mcm_values_dict)


def init_auxiliary_circuit(circuit: qml.tape.QuantumScript):
    """Creates an auxiliary circuit to perform one-shot mid-circuit measurement calculations.

    Measurements are replaced by SampleMP measurements on wires and observables found in the
    original measurements.

    Args:
        circuit (QuantumTape): The original QuantumScript

    Returns:
        QuantumScript: A copy of the circuit with modified measurements
    """
    new_measurements = []
    for m in circuit.measurements:
        if not m.mv:
            if isinstance(m, VarianceMP):
                new_measurements.append(SampleMP(obs=m.obs))
            else:
                new_measurements.append(m)
    return qml.tape.QuantumScript(
        circuit.operations, new_measurements, shots=1, trainable_params=circuit.trainable_params
    )


def simulate_one_shot_native_mcm(
    circuit: qml.tape.QuantumScript,
    rng=None,
    prng_key=None,
    debugger=None,
    interface=None,
) -> Result:
    """Simulate a single shot of a single quantum script with native mid-circuit measurements.

    Args:
        circuit (QuantumTape): The single circuit to simulate
        rng (Union[None, int, array_like[int], SeedSequence, BitGenerator, Generator]): A
            seed-like parameter matching that of ``seed`` for ``numpy.random.default_rng``.
            If no value is provided, a default RNG will be used.
        prng_key (Optional[jax.random.PRNGKey]): An optional ``jax.random.PRNGKey``. This is
            the key to the JAX pseudo random number generator. If None, a random key will be
            generated. Only for simulation using JAX.
        debugger (_Debugger): The debugger to use
        interface (str): The machine learning interface to create the initial state with

    Returns:
        tuple(TensorLike): The results of the simulation
        dict: The mid-circuit measurement results of the simulation
    """
    mcm_dict = {}
    state, is_state_batched = get_final_state(
        circuit, debugger=debugger, interface=interface, mid_measurements=mcm_dict
    )
    if not np.allclose(np.linalg.norm(state), 1.0):
        return None, mcm_dict
    return (
        measure_final_state(circuit, state, is_state_batched, rng=rng, prng_key=prng_key),
        mcm_dict,
    )


def accumulate_native_mcm(circuit: qml.tape.QuantumScript, all_shot_meas, one_shot_meas):
    """Incorporates new measurements in current measurement sequence.

    Args:
        circuit (QuantumTape): A one-shot (auxiliary) QuantumScript
        all_shot_meas (Sequence[Any]): List of accumulated measurement results
        one_shot_meas (Sequence[Any]): List of measurement results

    Returns:
        tuple(TensorLike): The results of the simulation
    """
    if len(circuit.measurements) == 1:
        one_shot_meas = [one_shot_meas]
    if all_shot_meas is None:
        new_shot_meas = list(one_shot_meas)
        for i, (m, s) in enumerate(zip(circuit.measurements, new_shot_meas)):
            if isinstance(m, SampleMP) and isinstance(s, np.ndarray):
                new_shot_meas[i] = [s]
        return new_shot_meas
    new_shot_meas = all_shot_meas
    for i, m in enumerate(circuit.measurements):
        if isinstance(m, CountsMP):
            tmp = Counter(all_shot_meas[i])
            tmp.update(Counter(one_shot_meas[i]))
            new_shot_meas[i] = tmp
        elif isinstance(m, (ExpectationMP, ProbabilityMP)):
            new_shot_meas[i] = all_shot_meas[i] + one_shot_meas[i]
        elif isinstance(m, SampleMP):
            new_shot_meas[i].append(one_shot_meas[i])
        else:
            raise TypeError(f"Unsupported measurement of {type(m).__name__}.")
    return new_shot_meas


def has_mid_circuit_measurements(
    circuit: qml.tape.QuantumScript,
):
    """Returns True if the circuit contains a MidMeasureMP object and False otherwise.

    Args:
        circuit (QuantumTape): A QuantumScript

    Returns:
        bool: Whether the circuit contains a MidMeasureMP object
    """
    return any(isinstance(op, MidMeasureMP) for op in circuit.operations)


def parse_native_mid_circuit_measurements(
    circuit: qml.tape.QuantumScript, all_shot_meas, mcm_shot_meas
):
    """Combines, gathers and normalizes the results of native mid-circuit measurement runs.

    Args:
        circuit (QuantumTape): A one-shot (auxiliary) QuantumScript
        all_shot_meas (Sequence[Any]): List of accumulated measurement results
        mcm_shot_meas (Sequence[dict]): List of dictionaries containing the mid-circuit measurement results of each shot

    Returns:
        tuple(TensorLike): The results of the simulation
    """

<<<<<<< HEAD
=======
    def measurement_with_no_shots(measurement):
        return (
            np.nan * np.ones_like(measurement.eigvals())
            if isinstance(measurement, ProbabilityMP)
            else np.nan
        )

>>>>>>> f7bba2b8
    normalized_meas = []
    for i, m in enumerate(circuit.measurements):
        if not isinstance(m, (CountsMP, ExpectationMP, ProbabilityMP, SampleMP, VarianceMP)):
            raise ValueError(
                f"Native mid-circuit measurement mode does not support {type(m).__name__} measurements."
            )
        if m.mv and not mcm_shot_meas:
            meas = measurement_with_no_shots(m)
        elif m.mv:
            meas = gather_mcm(m, mcm_shot_meas)
        elif not all_shot_meas:
            meas = measurement_with_no_shots(m)
        else:
            meas = gather_non_mcm(m, all_shot_meas[i], mcm_shot_meas)
        if isinstance(m, SampleMP):
            meas = qml.math.squeeze(meas)
        normalized_meas.append(meas)

    return tuple(normalized_meas) if len(normalized_meas) > 1 else normalized_meas[0]


def gather_non_mcm(circuit_measurement, measurement, samples):
    """Combines, gathers and normalizes several measurements with trivial measurement values.

    Args:
        circuit_measurement (MeasurementProcess): measurement
        measurement (TensorLike): measurement results
        samples (List[dict]): Mid-circuit measurement samples

    Returns:
        TensorLike: The combined measurement outcome
    """
    if isinstance(circuit_measurement, CountsMP):
        return dict(sorted(measurement.items()))
    if isinstance(circuit_measurement, (ExpectationMP, ProbabilityMP)):
        return measurement / len(samples)
    if isinstance(circuit_measurement, SampleMP):
        return np.squeeze(np.concatenate(tuple(s.reshape(1, -1) for s in measurement)))
    # VarianceMP
    return qml.math.var(np.concatenate(tuple(s.ravel() for s in measurement)))


def gather_mcm(measurement, samples):
    """Combines, gathers and normalizes several measurements with non-trivial measurement values.

    Args:
        measurement (MeasurementProcess): measurement
        samples (List[dict]): Mid-circuit measurement samples

    Returns:
        TensorLike: The combined measurement outcome
    """
    mv = measurement.mv
    if isinstance(measurement, (CountsMP, ProbabilityMP, SampleMP)) and isinstance(mv, Sequence):
        wires = qml.wires.Wires(range(len(mv)))
<<<<<<< HEAD
        if isinstance(samples, Sequence):
            mcm_samples = list(
                np.array([m.concretize(dct) for dct in samples]).reshape((-1, 1)) for m in mv
            )
        else:
            mcm_samples = list(m.concretize(samples).reshape((-1, 1)) for m in mv)
        mcm_samples = np.concatenate(mcm_samples, axis=1)
        meas_tmp = measurement.__class__(wires=wires)
        return meas_tmp.process_samples(mcm_samples, wire_order=wires)
    if isinstance(samples, Sequence):
        mcm_samples = np.array([mv.concretize(dct) for dct in samples]).reshape((-1, 1))
    else:
        mcm_samples = mv.concretize(samples).reshape((-1, 1))
=======
        mcm_samples = list(
            np.array([m.concretize(dct) for dct in samples]).reshape((-1, 1)) for m in mv
        )
        mcm_samples = np.concatenate(mcm_samples, axis=1)
        meas_tmp = measurement.__class__(wires=wires)
        return meas_tmp.process_samples(mcm_samples, wire_order=wires)
    mcm_samples = np.array([mv.concretize(dct) for dct in samples]).reshape((-1, 1))
>>>>>>> f7bba2b8
    use_as_is = len(mv.measurements) == 1
    if use_as_is:
        wires, meas_tmp = mv.wires, measurement
    else:
        # For composite measurements, `mcm_samples` has one column but
        # `mv.wires` usually includes several wires. We therefore need to create a
        # single-wire measurement for `process_samples` to handle the conversion
        # correctly.
        if isinstance(measurement, (ExpectationMP, VarianceMP)):
            mcm_samples = mcm_samples.ravel()
        wires = qml.wires.Wires(0)
        meas_tmp = measurement.__class__(wires=wires)
    new_measurement = meas_tmp.process_samples(mcm_samples, wire_order=wires)
    if isinstance(measurement, CountsMP) and not use_as_is:
        new_measurement = dict(sorted((int(x, 2), y) for x, y in new_measurement.items()))
    return new_measurement<|MERGE_RESOLUTION|>--- conflicted
+++ resolved
@@ -14,13 +14,9 @@
 """Simulate a quantum script."""
 # pylint: disable=protected-access
 from collections import Counter
-<<<<<<< HEAD
 from functools import singledispatch
 from typing import Optional, Sequence
 import copy
-=======
-from typing import Optional, Sequence
->>>>>>> f7bba2b8
 import warnings
 
 from numpy.random import default_rng
@@ -812,16 +808,6 @@
         tuple(TensorLike): The results of the simulation
     """
 
-<<<<<<< HEAD
-=======
-    def measurement_with_no_shots(measurement):
-        return (
-            np.nan * np.ones_like(measurement.eigvals())
-            if isinstance(measurement, ProbabilityMP)
-            else np.nan
-        )
-
->>>>>>> f7bba2b8
     normalized_meas = []
     for i, m in enumerate(circuit.measurements):
         if not isinstance(m, (CountsMP, ExpectationMP, ProbabilityMP, SampleMP, VarianceMP)):
@@ -877,7 +863,6 @@
     mv = measurement.mv
     if isinstance(measurement, (CountsMP, ProbabilityMP, SampleMP)) and isinstance(mv, Sequence):
         wires = qml.wires.Wires(range(len(mv)))
-<<<<<<< HEAD
         if isinstance(samples, Sequence):
             mcm_samples = list(
                 np.array([m.concretize(dct) for dct in samples]).reshape((-1, 1)) for m in mv
@@ -891,15 +876,6 @@
         mcm_samples = np.array([mv.concretize(dct) for dct in samples]).reshape((-1, 1))
     else:
         mcm_samples = mv.concretize(samples).reshape((-1, 1))
-=======
-        mcm_samples = list(
-            np.array([m.concretize(dct) for dct in samples]).reshape((-1, 1)) for m in mv
-        )
-        mcm_samples = np.concatenate(mcm_samples, axis=1)
-        meas_tmp = measurement.__class__(wires=wires)
-        return meas_tmp.process_samples(mcm_samples, wire_order=wires)
-    mcm_samples = np.array([mv.concretize(dct) for dct in samples]).reshape((-1, 1))
->>>>>>> f7bba2b8
     use_as_is = len(mv.measurements) == 1
     if use_as_is:
         wires, meas_tmp = mv.wires, measurement
