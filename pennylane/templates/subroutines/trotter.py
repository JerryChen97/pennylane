--- conflicted
+++ resolved
@@ -186,10 +186,7 @@
 
     @classmethod
     def _primitive_bind_call(cls, *args, **kwargs):
-<<<<<<< HEAD
-=======
         # accepts no wires, so bypasses the wire processing.
->>>>>>> c83d98c2
         return cls._primitive.bind(*args, **kwargs)
 
     def __init__(  # pylint: disable=too-many-arguments
@@ -240,9 +237,6 @@
             "check_hermitian": check_hermitian,
         }
 
-<<<<<<< HEAD
-        super().__init__(time, wires=hamiltonian.wires, id=id)
-=======
         super().__init__(*hamiltonian.data, time, wires=hamiltonian.wires, id=id)
 
     def map_wires(self, wire_map: dict):
@@ -251,12 +245,6 @@
         new_op._wires = Wires([wire_map.get(wire, wire) for wire in self.wires])
         new_op._hyperparameters["base"] = qml.map_wires(new_op._hyperparameters["base"], wire_map)
         return new_op
-
-    def queue(self, context=qml.QueuingManager):
-        context.remove(self.hyperparameters["base"])
-        context.append(self)
-        return self
->>>>>>> c83d98c2
 
     def queue(self, context=qml.QueuingManager):
         context.remove(self.hyperparameters["base"])
