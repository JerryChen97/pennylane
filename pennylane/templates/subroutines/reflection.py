# Copyright 2018-2024 Xanadu Quantum Technologies Inc.

# Licensed under the Apache License, Version 2.0 (the "License");
# you may not use this file except in compliance with the License.
# You may obtain a copy of the License at

#     http://www.apache.org/licenses/LICENSE-2.0

# Unless required by applicable law or agreed to in writing, software
# distributed under the License is distributed on an "AS IS" BASIS,
# WITHOUT WARRANTIES OR CONDITIONS OF ANY KIND, either express or implied.
# See the License for the specific language governing permissions and
# limitations under the License.

"""
This submodule contains the template for the Reflection operation.
"""

import numpy as np
import pennylane as qml
from pennylane.operation import Operation
from pennylane.ops import SymbolicOp


class Reflection(SymbolicOp, Operation):
<<<<<<< HEAD
    r"""An operation that applies a reflection along a state :math:`|\Psi\rangle`.
    This operator is useful in algorithms such as `Amplitude Amplification <https://arxiv.org/abs/quant-ph/0005055>`__
    or `Oblivious Amplitude Amplification <https://arxiv.org/abs/1312.1414>`__.
=======
    r"""An operation that applies a reflection on a state :math:`|\Psi\rangle`.
    This operator is useful in algorithms such as `amplitude amplification <https://arxiv.org/abs/quant-ph/0005055>`__
    or `oblivious amplitude amplification <https://arxiv.org/abs/1312.1414>`__.
>>>>>>> 4bf0acbe

    Given an :class:`~.Operator` :math:`U` such that :math:`|\Psi\rangle = U|0\rangle`,  and a reflection angle :math:`\alpha`,
    this template creates the operation:

    .. math::

        \text{Reflection}(U, \alpha) = -\mathbb{I} + (1 - e^{i\alpha}) |\Psi\rangle \langle \Psi|


    Args:
        U (Operator): The operator that generates the state :math:`|\Psi\rangle`.
        alpha (float): the reflection angle. Default is :math:`\pi`.
        reflection_wires (Any or Iterable[Any]): Subsystem of wires on which to reflect. The default is None and the reflection will be applied on the U wires.

    **Example**

    This example shows how to apply the reflection :math:`-\mathbb{I} + 2|+\rangle \langle +|` to the state :math:`|1\rangle`.

    .. code-block::

        @qml.prod
        def generator(wires):
            qml.Hadamard(wires=wires)

        U = generator(wires=0)

        dev = qml.device('default.qubit')

        @qml.qnode(dev)
        def circuit():

            # Initialize to the state |1>
            qml.qml.PauliX(wires=0)

            # Apply the reflection
            qml.Reflection(U)

            return qml.state()

        circuit()


    .. details::
        :title: Theory

        The operator is built as follows:

        .. math::

            \text{Reflection}(U, \alpha) = -\mathbb{I} + (1 - e^{i\alpha}) |\Psi\rangle \langle \Psi| = U(-\mathbb{I} + (1 - e^{i\alpha}) |0\rangle \langle 0|)U^{\dagger}.

        The central block is obtained through a PhaseShift controlled operator.

        In the case of specifying the reflection wires,  the operator would have the following expression.

        .. math::

            U(\mathbb{I} - (1 - e^{i\alpha}) |0\rangle^{\otimes m} \langle 0|^{\otimes m}\otimes \mathbb{I}^{n-m}})U^{\dagger},

        where :math:`m` is the number of reflection wires and :math:`n` is the total number of wires.

    """

    def __init__(self, U, alpha=np.pi, reflection_wires=None, id=None):
        if reflection_wires is None:
            reflection_wires = U.wires

        if not set(reflection_wires).issubset(set(U.wires)):
            raise ValueError("The reflection wires must be a subset of the operation wires.")

        self.hyperparameters["reflection_wires"] = reflection_wires
        self.hyperparameters["alpha"] = alpha
        self.hyperparameters["base"] = U

        self._name = "Reflection"

        super().__init__(base=U, id=id)

    @property
    def has_matrix(self):
        return False

    # pylint:disable=arguments-differ
    @staticmethod
    def compute_decomposition(*_, base, alpha, reflection_wires, **__):
        wires = qml.wires.Wires(reflection_wires)

        ops = []

        ops.append(qml.GlobalPhase(np.pi))
        ops.append(qml.adjoint(base))

        if len(wires) > 1:
            ops.append(qml.PauliX(wires=wires[-1]))
            ops.append(
                qml.ctrl(
                    qml.PhaseShift(alpha, wires=wires[-1]),
                    control=wires[:-1],
                    control_values=[0] * (len(wires) - 1),
                )
            )
            ops.append(qml.PauliX(wires=wires[-1]))

        else:
            ops.append(qml.PauliX(wires=wires))
            ops.append(qml.PhaseShift(alpha, wires=wires))
            ops.append(qml.PauliX(wires=wires))

        ops.append(base)

        return ops<|MERGE_RESOLUTION|>--- conflicted
+++ resolved
@@ -23,15 +23,9 @@
 
 
 class Reflection(SymbolicOp, Operation):
-<<<<<<< HEAD
     r"""An operation that applies a reflection along a state :math:`|\Psi\rangle`.
-    This operator is useful in algorithms such as `Amplitude Amplification <https://arxiv.org/abs/quant-ph/0005055>`__
-    or `Oblivious Amplitude Amplification <https://arxiv.org/abs/1312.1414>`__.
-=======
-    r"""An operation that applies a reflection on a state :math:`|\Psi\rangle`.
     This operator is useful in algorithms such as `amplitude amplification <https://arxiv.org/abs/quant-ph/0005055>`__
     or `oblivious amplitude amplification <https://arxiv.org/abs/1312.1414>`__.
->>>>>>> 4bf0acbe
 
     Given an :class:`~.Operator` :math:`U` such that :math:`|\Psi\rangle = U|0\rangle`,  and a reflection angle :math:`\alpha`,
     this template creates the operation:
