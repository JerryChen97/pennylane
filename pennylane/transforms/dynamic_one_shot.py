--- conflicted
+++ resolved
@@ -318,19 +318,15 @@
         mcm_samples = np.concatenate(mcm_samples, axis=1)
         meas_tmp = measurement.__class__(wires=wires)
         return meas_tmp.process_samples(mcm_samples, wire_order=wires)
-<<<<<<< HEAD
     mcm_samples = np.zeros((len(samples), 1), dtype=np.int64)
-    for i, dct in enumerate(samples):
-        mcm_samples[i, 0] = mv.concretize(dct)
-    use_as_is = len(mv.measurements) == 1
-=======
     if isinstance(measurement, ProbabilityMP):
-        mcm_samples = np.array([dct[mv.measurements[0]] for dct in samples]).reshape((-1, 1))
+        for i, dct in enumerate(samples):
+            mcm_samples[i, 0] = dct[mv.measurements[0]]
         use_as_is = True
     else:
-        mcm_samples = np.array([mv.concretize(dct) for dct in samples]).reshape((-1, 1))
+        for i, dct in enumerate(samples):
+            mcm_samples[i, 0] = mv.concretize(dct)
         use_as_is = mv.branches == {(0,): 0, (1,): 1}
->>>>>>> 16c3f4c5
     if use_as_is:
         wires, meas_tmp = mv.wires, measurement
     else:
