###############################################################################
# Avoid interfering with existing loggers in dependent libraries
###############################################################################

disable_existing_loggers = false
version = 1

###############################################################################
# Bind formatters defined locally and those defined in pennylane.logging
###############################################################################

[formatters]
[formatters.qml_default_formatter]
"()" = "pennylane.logging.formatters.formatter.DefaultFormatter"

[formatters.qml_dynamic_formatter]
"()" = "pennylane.logging.formatters.formatter.DynamicFormatter"

[formatters.qml_alt_formatter]
"()" = "pennylane.logging.formatters.formatter.SimpleFormatter"

[formatters.local_detailed]
format = "\u001B[38;2;45;145;210m[%(asctime)s][%(levelname)s][<PID %(process)d:%(processName)s>] - %(name)s.%(funcName)s()::\"%(message)s\"\u001B[0m"

[formatters.local_standard]
format = "[%(asctime)s] - %(name)s - %(levelname)s - %(message)s"

###############################################################################
# Bind LogRecord filters defined in pennylane.logging module
###############################################################################

[filters]
# Filter to show messages from the same local process as the Python script
[filters.qml_LocalProcessFilter]
"()" = "pennylane.logging.filter.LocalProcessFilter"

# Filter to show debug level messages only
[filters.qml_DebugOnlyFilter]
"()" = "pennylane.logging.filter.DebugOnlyFilter"

###############################################################################
# Bind handlers defined in the logging and in pennylane.logging modules
###############################################################################

[handlers]
[handlers.qml_debug_stream]
class = "logging.StreamHandler"
formatter = "qml_default_formatter"
level = "DEBUG"
stream = "ext://sys.stdout"

[handlers.qml_debug_stream_dyn]
class = "logging.StreamHandler"
formatter = "qml_dynamic_formatter"
level = "DEBUG"
stream = "ext://sys.stdout"

[handlers.qml_debug_stream_alt]
class = "logging.StreamHandler"
formatter = "qml_alt_formatter"
level = "DEBUG"
stream = "ext://sys.stdout"

[handlers.qml_debug_syslog]
class = "logging.handlers.SysLogHandler"
formatter = "local_standard"
level = "DEBUG"
address = "/dev/log"

<<<<<<< HEAD

=======
>>>>>>> 886a80a4
[handlers.qml_debug_file]
class = "logging.handlers.RotatingFileHandler"
formatter = "local_standard"
level = "DEBUG"
filename = "qml_debug.log" # use `/tmp/filename.log` on Linux machines to avoid long-term persistence
maxBytes = 16777216 # 16MB per file before splitting
backupCount = 10 # Create 'qml_debug.log.1', ... 'qml_debug.log.backupCount' files and rollover when maxBytes is reached
delay = true # Avoid file-creation unless used

[handlers.local_filtered_detailed_stdout]
class = "logging.StreamHandler"
formatter = "local_standard"
level = "DEBUG"
stream = "ext://sys.stdout"
filters = ["qml_LocalProcessFilter", "qml_DebugOnlyFilter"]

###############################################################################
# Define logger controls for internal and external packages
###############################################################################

[loggers]

# Control JAX logging
[loggers.jax]
handlers = ["qml_debug_stream",]
level = "WARN"
propagate = false

# Control JAXlib logging
[loggers.jaxlib]
handlers = ["qml_debug_stream",]
level = "WARN"
propagate = false

# Control logging across pennylane
[loggers.pennylane]
handlers = ["qml_debug_stream",]
level = "DEBUG" # Set to TRACE for highest verbosity
propagate = false

# Control logging across catalyst
[loggers.catalyst]
handlers = ["qml_debug_stream",]
level = "TRACE" # Set to TRACE for highest verbosity
propagate = false

# Control logging specifically in the pennylane.qnode module
# Note the required quotes to overcome TOML nesting issues
[loggers."pennylane.qnode"]
handlers = ["qml_debug_stream",]
level = "DEBUG" # Set to TRACE for highest verbosity
propagate = false

# Control logging across catalyst
[loggers.catalyst]
handlers = ["qml_debug_stream",]
level = "DEBUG" # Set to TRACE for highest verbosity
propagate = false

###############################################################################<|MERGE_RESOLUTION|>--- conflicted
+++ resolved
@@ -67,10 +67,6 @@
 level = "DEBUG"
 address = "/dev/log"
 
-<<<<<<< HEAD
-
-=======
->>>>>>> 886a80a4
 [handlers.qml_debug_file]
 class = "logging.handlers.RotatingFileHandler"
 formatter = "local_standard"
