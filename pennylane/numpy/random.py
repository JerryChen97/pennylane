# Copyright 2018-2021 Xanadu Quantum Technologies Inc.

# Licensed under the Apache License, Version 2.0 (the "License");
# you may not use this file except in compliance with the License.
# You may obtain a copy of the License at

#     http://www.apache.org/licenses/LICENSE-2.0

# Unless required by applicable law or agreed to in writing, software
# distributed under the License is distributed on an "AS IS" BASIS,
# WITHOUT WARRANTIES OR CONDITIONS OF ANY KIND, either express or implied.
# See the License for the specific language governing permissions and
# limitations under the License.
"""
This package provides a wrapped version of autograd.numpy.random, such that
it works with the PennyLane :class:`~.tensor` class.
"""
import semantic_version
from autograd.numpy import random as _random
<<<<<<< HEAD
from numpy.random import MT19937, PCG64, Philox, SFC64  # pylint: disable=unused-import
=======
from numpy import __version__ as np_version
from numpy.random import MT19937, PCG64, SFC64, Philox  # pylint: disable=unused-import
>>>>>>> 59c32874

from .wrapper import tensor_wrapper, wrap_arrays

wrap_arrays(_random.__dict__, globals())

np_version_spec = semantic_version.SimpleSpec(">=0.17.0")
np_version = semantic_version.version("numpy")

# Ensure pre/post release tags are compatible with semver
if any((match := s) in np_version for s in ["rc", "dev", "post"]):
    np_version = (f"-{match}").join(np_version.split("rc"))

if np_version_spec.match(semantic_version.Version(np_version)):
    # pylint: disable=too-few-public-methods
    # pylint: disable=missing-class-docstring
    class Generator(_random.Generator):
        def __init__(self, *args, **kwargs):
            super().__init__(*args, **kwargs)

            self.__doc__ = "PennyLane wrapped NumPy Generator object\n" + super().__doc__

            for name in dir(_random.Generator):
                if name[0] != "_":
                    self.__dict__[name] = tensor_wrapper(getattr(super(), name))

    # pylint: disable=missing-function-docstring
    def default_rng(seed=None):
        # Mostly copied from NumPy, but uses our Generator instead

        if hasattr(seed, "capsule"):  # I changed this line
            # We were passed a BitGenerator, so just wrap it up.
            return Generator(seed)
        if isinstance(seed, Generator):
            # Pass through a Generator.
            return seed
        # Otherwise we need to instantiate a new BitGenerator and Generator as
        # normal.
        return Generator(PCG64(seed))

    default_rng.__doc__ = (
        "PennyLane duplicated generator constructor\n" + _random.default_rng.__doc__
    )
<|MERGE_RESOLUTION|>--- conflicted
+++ resolved
@@ -1,67 +1,63 @@
-# Copyright 2018-2021 Xanadu Quantum Technologies Inc.
-
-# Licensed under the Apache License, Version 2.0 (the "License");
-# you may not use this file except in compliance with the License.
-# You may obtain a copy of the License at
-
-#     http://www.apache.org/licenses/LICENSE-2.0
-
-# Unless required by applicable law or agreed to in writing, software
-# distributed under the License is distributed on an "AS IS" BASIS,
-# WITHOUT WARRANTIES OR CONDITIONS OF ANY KIND, either express or implied.
-# See the License for the specific language governing permissions and
-# limitations under the License.
-"""
-This package provides a wrapped version of autograd.numpy.random, such that
-it works with the PennyLane :class:`~.tensor` class.
-"""
-import semantic_version
-from autograd.numpy import random as _random
-<<<<<<< HEAD
-from numpy.random import MT19937, PCG64, Philox, SFC64  # pylint: disable=unused-import
-=======
-from numpy import __version__ as np_version
-from numpy.random import MT19937, PCG64, SFC64, Philox  # pylint: disable=unused-import
->>>>>>> 59c32874
-
-from .wrapper import tensor_wrapper, wrap_arrays
-
-wrap_arrays(_random.__dict__, globals())
-
-np_version_spec = semantic_version.SimpleSpec(">=0.17.0")
-np_version = semantic_version.version("numpy")
-
-# Ensure pre/post release tags are compatible with semver
-if any((match := s) in np_version for s in ["rc", "dev", "post"]):
-    np_version = (f"-{match}").join(np_version.split("rc"))
-
-if np_version_spec.match(semantic_version.Version(np_version)):
-    # pylint: disable=too-few-public-methods
-    # pylint: disable=missing-class-docstring
-    class Generator(_random.Generator):
-        def __init__(self, *args, **kwargs):
-            super().__init__(*args, **kwargs)
-
-            self.__doc__ = "PennyLane wrapped NumPy Generator object\n" + super().__doc__
-
-            for name in dir(_random.Generator):
-                if name[0] != "_":
-                    self.__dict__[name] = tensor_wrapper(getattr(super(), name))
-
-    # pylint: disable=missing-function-docstring
-    def default_rng(seed=None):
-        # Mostly copied from NumPy, but uses our Generator instead
-
-        if hasattr(seed, "capsule"):  # I changed this line
-            # We were passed a BitGenerator, so just wrap it up.
-            return Generator(seed)
-        if isinstance(seed, Generator):
-            # Pass through a Generator.
-            return seed
-        # Otherwise we need to instantiate a new BitGenerator and Generator as
-        # normal.
-        return Generator(PCG64(seed))
-
-    default_rng.__doc__ = (
-        "PennyLane duplicated generator constructor\n" + _random.default_rng.__doc__
-    )
+# Copyright 2018-2021 Xanadu Quantum Technologies Inc.
+
+# Licensed under the Apache License, Version 2.0 (the "License");
+# you may not use this file except in compliance with the License.
+# You may obtain a copy of the License at
+
+#     http://www.apache.org/licenses/LICENSE-2.0
+
+# Unless required by applicable law or agreed to in writing, software
+# distributed under the License is distributed on an "AS IS" BASIS,
+# WITHOUT WARRANTIES OR CONDITIONS OF ANY KIND, either express or implied.
+# See the License for the specific language governing permissions and
+# limitations under the License.
+"""
+This package provides a wrapped version of autograd.numpy.random, such that
+it works with the PennyLane :class:`~.tensor` class.
+"""
+import semantic_version
+from autograd.numpy import random as _random
+from numpy import __version__ as np_version
+from numpy.random import MT19937, PCG64, SFC64, Philox  # pylint: disable=unused-import
+
+from .wrapper import tensor_wrapper, wrap_arrays
+
+wrap_arrays(_random.__dict__, globals())
+
+np_version_spec = semantic_version.SimpleSpec(">=0.17.0")
+np_version = semantic_version.version("numpy")
+
+# Ensure pre/post release tags are compatible with semver
+if any((match := s) in np_version for s in ["rc", "dev", "post"]):
+    np_version = (f"-{match}").join(np_version.split("rc"))
+
+if np_version_spec.match(semantic_version.Version(np_version)):
+    # pylint: disable=too-few-public-methods
+    # pylint: disable=missing-class-docstring
+    class Generator(_random.Generator):
+        def __init__(self, *args, **kwargs):
+            super().__init__(*args, **kwargs)
+
+            self.__doc__ = "PennyLane wrapped NumPy Generator object\n" + super().__doc__
+
+            for name in dir(_random.Generator):
+                if name[0] != "_":
+                    self.__dict__[name] = tensor_wrapper(getattr(super(), name))
+
+    # pylint: disable=missing-function-docstring
+    def default_rng(seed=None):
+        # Mostly copied from NumPy, but uses our Generator instead
+
+        if hasattr(seed, "capsule"):  # I changed this line
+            # We were passed a BitGenerator, so just wrap it up.
+            return Generator(seed)
+        if isinstance(seed, Generator):
+            # Pass through a Generator.
+            return seed
+        # Otherwise we need to instantiate a new BitGenerator and Generator as
+        # normal.
+        return Generator(PCG64(seed))
+
+    default_rng.__doc__ = (
+        "PennyLane duplicated generator constructor\n" + _random.default_rng.__doc__
+    )