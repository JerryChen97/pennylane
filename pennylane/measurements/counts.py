--- conflicted
+++ resolved
@@ -14,12 +14,7 @@
 """
 This module contains the qml.counts measurement.
 """
-<<<<<<< HEAD
-import warnings
-from typing import Sequence, Tuple, Optional, Union
-=======
 from typing import Sequence, Tuple, Optional
->>>>>>> f540e69d
 import numpy as np
 
 import pennylane as qml
