--- conflicted
+++ resolved
@@ -33,10 +33,7 @@
 except ImportError:
     has_jax = False
 
-<<<<<<< HEAD
-=======
-
->>>>>>> 9d13da9c
+
 def counts(
     op=None,
     wires=None,
