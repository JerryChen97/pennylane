# Copyright 2018-2021 Xanadu Quantum Technologies Inc.

# Licensed under the Apache License, Version 2.0 (the "License");
# you may not use this file except in compliance with the License.
# You may obtain a copy of the License at

#     http://www.apache.org/licenses/LICENSE-2.0

# Unless required by applicable law or agreed to in writing, software
# distributed under the License is distributed on an "AS IS" BASIS,
# WITHOUT WARRANTIES OR CONDITIONS OF ANY KIND, either express or implied.
# See the License for the specific language governing permissions and
# limitations under the License.
"""
This module contains the qml.expval measurement.
"""
<<<<<<< HEAD
import warnings
from typing import Sequence, Tuple, Union, Optional
=======
from typing import Sequence, Tuple, Union
>>>>>>> f540e69d

import pennylane as qml
from pennylane.operation import Operator
from pennylane.wires import Wires
from pennylane.typing import TensorLike

from .measurements import Expectation, SampleMeasurement, StateMeasurement
from .sample import SampleMP
from .mid_measure import MeasurementValue
from .shots import Shots


has_jax = True
try:
    import jax
except ImportError:
    has_jax = False


def expval(
    op: Union[Operator, MeasurementValue],
):
    r"""Expectation value of the supplied observable.

    **Example:**

    .. code-block:: python3

        dev = qml.device("default.qubit", wires=2)

        @qml.qnode(dev)
        def circuit(x):
            qml.RX(x, wires=0)
            qml.Hadamard(wires=1)
            qml.CNOT(wires=[0, 1])
            return qml.expval(qml.Y(0))

    Executing this QNode:

    >>> circuit(0.5)
    -0.4794255386042029

    Args:
        op (Union[Observable, MeasurementValue]): a quantum observable object. To
            get expectation values for mid-circuit measurements, ``op`` should be
            a ``MeasurementValue``.

    Returns:
        ExpectationMP: measurement process instance
    """
    if isinstance(op, MeasurementValue):
        return ExpectationMP(op)

    if isinstance(op, Sequence):
        raise ValueError(
            "qml.expval does not support measuring sequences of measurements or observables"
        )

    if isinstance(op, qml.Identity) and len(op.wires) == 0:
        # temporary solution to merge https://github.com/PennyLaneAI/pennylane/pull/5106
        raise NotImplementedError(
            "Expectation values of qml.Identity() without wires are currently not allowed."
        )

<<<<<<< HEAD
    if not qml.math.is_abstract(op) and not op.is_hermitian:
        warnings.warn(f"{op.name} might not be hermitian.")

    return ExpectationMP(op)
=======
    return ExpectationMP(obs=op)
>>>>>>> f540e69d


class ExpectationMP(SampleMeasurement, StateMeasurement):
    """Measurement process that computes the expectation value of the supplied observable.

    Please refer to :func:`expval` for detailed documentation.

    Args:
        obs (Union[.Operator, .MeasurementValue]): The observable that is to be measured
            as part of the measurement process. Not all measurement processes require observables
            (for example ``Probability``); this argument is optional.
        wires (.Wires): The wires the measurement process applies to.
            This can only be specified if an observable was not provided.
        eigvals (array): A flat array representing the eigenvalues of the measurement.
            This can only be specified if an observable was not provided.
        id (str): custom label given to a measurement instance, can be useful for some applications
            where the instance has to be identified
    """

    @classmethod
    def _abstract_eval(
        cls,
        obs: Optional[
            Union[
                Operator,
                "qml.measurements.MeasurementValue",
                Sequence["qml.measurements.MeasurementValue"],
            ]
        ] = None,
        wires: Optional[Wires] = None,
        eigvals: Optional[TensorLike] = None,
        shots: Optional[Shots] = None,
        id: Optional[str] = None,
    ):
        if not has_jax:
            raise ImportError
        dtype = jax.numpy.float64 if jax.config.jax_enable_x64 else jax.numpy.float32
        shots = Shots(shots)
        shape = (
            tuple(() for _ in range(shots.num_copies)) if shots.has_partitioned_shots else tuple()
        )
        return jax.core.ShapedArray(shape, dtype)

    @property
    def return_type(self):
        return Expectation

    @property
    def numeric_type(self):
        return float

    def shape(self, device, shots):
        if not shots.has_partitioned_shots:
            return ()
        return tuple(() for _ in range(shots.num_copies))

    def process_samples(
        self,
        samples: Sequence[complex],
        wire_order: Wires,
        shot_range: Tuple[int] = None,
        bin_size: int = None,
    ):
        # estimate the ev
        op = self.mv if self.mv is not None else self.obs
        with qml.queuing.QueuingManager.stop_recording():
            samples = SampleMP(
                obs=op,
                eigvals=self._eigvals,
                wires=self.wires if self._eigvals is not None else None,
            ).process_samples(
                samples=samples, wire_order=wire_order, shot_range=shot_range, bin_size=bin_size
            )

        # With broadcasting, we want to take the mean over axis 1, which is the -1st/-2nd with/
        # without bin_size. Without broadcasting, axis 0 is the -1st/-2nd with/without bin_size
        axis = -1 if bin_size is None else -2
        # TODO: do we need to squeeze here? Maybe remove with new return types
        return qml.math.squeeze(qml.math.mean(samples, axis=axis))

    def process_state(self, state: Sequence[complex], wire_order: Wires):
        # This also covers statistics for mid-circuit measurements manipulated using
        # arithmetic operators
        # we use ``self.wires`` instead of ``self.obs`` because the observable was
        # already applied to the state
        with qml.queuing.QueuingManager.stop_recording():
            prob = qml.probs(wires=self.wires).process_state(state=state, wire_order=wire_order)
        # In case of broadcasting, `prob` has two axes and this is a matrix-vector product
        return self._calculate_expectation(prob)

    def process_counts(self, counts: dict, wire_order: Wires):
        with qml.QueuingManager.stop_recording():
            probs = qml.probs(wires=self.wires).process_counts(counts=counts, wire_order=wire_order)
        return self._calculate_expectation(probs)

    def _calculate_expectation(self, probabilities):
        """
        Calculate the of expectation set of probabilities.

        Args:
            probabilities (array): the probabilities of collapsing to eigen states
        """
        eigvals = qml.math.asarray(self.eigvals(), dtype="float64")
        return qml.math.dot(probabilities, eigvals)<|MERGE_RESOLUTION|>--- conflicted
+++ resolved
@@ -14,12 +14,7 @@
 """
 This module contains the qml.expval measurement.
 """
-<<<<<<< HEAD
-import warnings
-from typing import Sequence, Tuple, Union, Optional
-=======
 from typing import Sequence, Tuple, Union
->>>>>>> f540e69d
 
 import pennylane as qml
 from pennylane.operation import Operator
@@ -84,14 +79,7 @@
             "Expectation values of qml.Identity() without wires are currently not allowed."
         )
 
-<<<<<<< HEAD
-    if not qml.math.is_abstract(op) and not op.is_hermitian:
-        warnings.warn(f"{op.name} might not be hermitian.")
-
     return ExpectationMP(op)
-=======
-    return ExpectationMP(obs=op)
->>>>>>> f540e69d
 
 
 class ExpectationMP(SampleMeasurement, StateMeasurement):
