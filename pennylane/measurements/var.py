# Copyright 2018-2021 Xanadu Quantum Technologies Inc.

# Licensed under the Apache License, Version 2.0 (the "License");
# you may not use this file except in compliance with the License.
# You may obtain a copy of the License at

#     http://www.apache.org/licenses/LICENSE-2.0

# Unless required by applicable law or agreed to in writing, software
# distributed under the License is distributed on an "AS IS" BASIS,
# WITHOUT WARRANTIES OR CONDITIONS OF ANY KIND, either express or implied.
# See the License for the specific language governing permissions and
# limitations under the License.
# pylint: disable=protected-access
"""
This module contains the qml.var measurement.
"""
import warnings
from typing import Sequence, Tuple, Union, Optional

import pennylane as qml
from pennylane.operation import Operator
from pennylane.wires import Wires
<<<<<<< HEAD
=======
from pennylane.typing import TensorLike
>>>>>>> 9d13da9c

from .measurements import SampleMeasurement, StateMeasurement, Variance
from .sample import SampleMP
from .mid_measure import MeasurementValue
from .shots import Shots


has_jax = True
try:
    import jax
except ImportError:
    has_jax = False


def var(op: Union[Operator, MeasurementValue]) -> "VarianceMP":
    r"""Variance of the supplied observable.

    Args:
        op (Union[Operator, MeasurementValue]): a quantum observable object.
            To get variances for mid-circuit measurements, ``op`` should be a
            ``MeasurementValue``.

    Returns:
        VarianceMP: Measurement process instance

    **Example:**

    .. code-block:: python3

        dev = qml.device("default.qubit", wires=2)

        @qml.qnode(dev)
        def circuit(x):
            qml.RX(x, wires=0)
            qml.Hadamard(wires=1)
            qml.CNOT(wires=[0, 1])
            return qml.var(qml.Y(0))

    Executing this QNode:

    >>> circuit(0.5)
    0.7701511529340698
    """
    if isinstance(op, MeasurementValue):
        return VarianceMP(op)

    if isinstance(op, Sequence):
        raise ValueError(
            "qml.var does not support measuring sequences of measurements or observables"
        )

    if not qml.math.is_abstract(op) and not op.is_hermitian:
        warnings.warn(f"{op.name} might not be hermitian.")
    return VarianceMP(obs=op)


class VarianceMP(SampleMeasurement, StateMeasurement):
    """Measurement process that computes the variance of the supplied observable.

    Please refer to :func:`var` for detailed documentation.

    Args:
        obs (Union[.Operator, .MeasurementValue]): The observable that is to be measured
            as part of the measurement process. Not all measurement processes require observables
            (for example ``Probability``); this argument is optional.
        wires (.Wires): The wires the measurement process applies to.
            This can only be specified if an observable was not provided.
        eigvals (array): A flat array representing the eigenvalues of the measurement.
            This can only be specified if an observable was not provided.
        id (str): custom label given to a measurement instance, can be useful for some applications
            where the instance has to be identified
    """

    @classmethod
    def _abstract_eval(
        cls,
        obs: Optional[
            Union[
                Operator,
                "qml.measurements.MeasurementValue",
                Sequence["qml.measurements.MeasurementValue"],
            ]
        ] = None,
        wires: Optional[Wires] = None,
        eigvals: Optional[TensorLike] = None,
        shots: Optional[Shots] = None,
        id: Optional[str] = None,
    ):
        if not has_jax:
            raise ImportError
        dtype = jax.numpy.float64 if jax.config.jax_enable_x64 else jax.numpy.float32
        shots = Shots(shots)
        shape = (
            tuple(() for _ in range(shots.num_copies)) if shots.has_partitioned_shots else tuple()
        )
        return jax.core.ShapedArray(shape, dtype)

    @property
    def return_type(self):
        return Variance

    @property
    def numeric_type(self):
        return float

    def shape(self, device, shots):
        if not shots.has_partitioned_shots:
            return ()
        num_shot_elements = sum(s.copies for s in shots.shot_vector)
        return tuple(() for _ in range(num_shot_elements))

    def process_samples(
        self,
        samples: Sequence[complex],
        wire_order: Wires,
        shot_range: Tuple[int] = None,
        bin_size: int = None,
    ):
        # estimate the variance
        op = self.mv if self.mv is not None else self.obs
        with qml.queuing.QueuingManager.stop_recording():
            samples = SampleMP(
                obs=op,
                eigvals=self._eigvals,
                wires=self.wires if self._eigvals is not None else None,
            ).process_samples(
                samples=samples, wire_order=wire_order, shot_range=shot_range, bin_size=bin_size
            )

        # With broadcasting, we want to take the variance over axis 1, which is the -1st/-2nd with/
        # without bin_size. Without broadcasting, axis 0 is the -1st/-2nd with/without bin_size
        axis = -1 if bin_size is None else -2
        # TODO: do we need to squeeze here? Maybe remove with new return types
        return qml.math.squeeze(qml.math.var(samples, axis=axis))

    def process_state(self, state: Sequence[complex], wire_order: Wires):
        # This also covers statistics for mid-circuit measurements manipulated using
        # arithmetic operators
        # we use ``wires`` instead of ``op`` because the observable was
        # already applied to the state
        with qml.queuing.QueuingManager.stop_recording():
            prob = qml.probs(wires=self.wires).process_state(state=state, wire_order=wire_order)
        # In case of broadcasting, `prob` has two axes and these are a matrix-vector products
        return self._calculate_variance(prob)

    def process_counts(self, counts: dict, wire_order: Wires):
        with qml.QueuingManager.stop_recording():
            probs = qml.probs(wires=self.wires).process_counts(counts=counts, wire_order=wire_order)
        return self._calculate_variance(probs)

    def _calculate_variance(self, probabilities):
        """
        Calculate the variance of a set of probabilities.

        Args:
            probabilities (array): the probabilities of collapsing to eigen states
        """
        eigvals = qml.math.asarray(self.eigvals(), dtype="float64")
        return (
            qml.math.dot(probabilities, (eigvals**2)) - qml.math.dot(probabilities, eigvals) ** 2
        )<|MERGE_RESOLUTION|>--- conflicted
+++ resolved
@@ -21,10 +21,7 @@
 import pennylane as qml
 from pennylane.operation import Operator
 from pennylane.wires import Wires
-<<<<<<< HEAD
-=======
 from pennylane.typing import TensorLike
->>>>>>> 9d13da9c
 
 from .measurements import SampleMeasurement, StateMeasurement, Variance
 from .sample import SampleMP
