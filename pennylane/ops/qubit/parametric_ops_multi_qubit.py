# Copyright 2018-2023 Xanadu Quantum Technologies Inc.

# Licensed under the Apache License, Version 2.0 (the "License");
# you may not use this file except in compliance with the License.
# You may obtain a copy of the License at

#     http://www.apache.org/licenses/LICENSE-2.0

# Unless required by applicable law or agreed to in writing, software
# distributed under the License is distributed on an "AS IS" BASIS,
# WITHOUT WARRANTIES OR CONDITIONS OF ANY KIND, either express or implied.
# See the License for the specific language governing permissions and
# limitations under the License.
# pylint: disable=too-many-arguments
"""
This submodule contains the discrete-variable quantum operations that are the
core parameterized gates.
"""
# pylint:disable=abstract-method,arguments-differ,protected-access,invalid-overridden-method
import functools
from operator import matmul
import numpy as np

import pennylane as qml
from pennylane.math import expand_matrix
from pennylane.operation import AnyWires, Operation
from pennylane.utils import pauli_eigs
from pennylane.wires import Wires

from .non_parametric_ops import Hadamard, PauliX, PauliY, PauliZ
from .parametric_ops_single_qubit import _can_replace, stack_last, RX, RY, RZ, PhaseShift


class MultiRZ(Operation):
    r"""
    Arbitrary multi Z rotation.

    .. math::

        MultiRZ(\theta) = \exp(-i \frac{\theta}{2} Z^{\otimes n})

    **Details:**

    * Number of wires: Any
    * Number of parameters: 1
    * Number of dimensions per parameter: (0,)
    * Gradient recipe: :math:`\frac{d}{d\theta}f(MultiRZ(\theta)) = \frac{1}{2}\left[f(MultiRZ(\theta +\pi/2)) - f(MultiRZ(\theta-\pi/2))\right]`
      where :math:`f` is an expectation value depending on :math:`MultiRZ(\theta)`.

    .. note::

        If the ``MultiRZ`` gate is not supported on the targeted device, PennyLane
        will decompose the gate using :class:`~.RZ` and :class:`~.CNOT` gates.

    Args:
        theta (tensor_like or float): rotation angle :math:`\theta`
        wires (Sequence[int] or int): the wires the operation acts on
        id (str or None): String representing the operation (optional)
    """
    num_wires = AnyWires
    num_params = 1
    """int: Number of trainable parameters that the operator depends on."""

    ndim_params = (0,)
    """tuple[int]: Number of dimensions per trainable parameter that the operator depends on."""

    grad_method = "A"
    parameter_frequencies = [(1,)]

    def _flatten(self):
        return self.data, (self.wires, tuple())

    def __init__(self, theta, wires=None, id=None):
        wires = Wires(wires)
        self.hyperparameters["num_wires"] = len(wires)
        super().__init__(theta, wires=wires, id=id)

    @staticmethod
    def compute_matrix(theta, num_wires):  # pylint: disable=arguments-differ
        r"""Representation of the operator as a canonical matrix in the computational basis (static method).

        The canonical matrix is the textbook matrix representation that does not consider wires.
        Implicitly, this assumes that the wires of the operator correspond to the global wire order.

        .. seealso:: :meth:`~.MultiRZ.matrix`

        Args:
            theta (tensor_like or float): rotation angle
            num_wires (int): number of wires the rotation acts on

        Returns:
            tensor_like: canonical matrix

        **Example**

        >>> qml.MultiRZ.compute_matrix(torch.tensor(0.1), 2)
        tensor([[0.9988-0.0500j, 0.0000+0.0000j, 0.0000+0.0000j, 0.0000+0.0000j],
                [0.0000+0.0000j, 0.9988+0.0500j, 0.0000+0.0000j, 0.0000+0.0000j],
                [0.0000+0.0000j, 0.0000+0.0000j, 0.9988+0.0500j, 0.0000+0.0000j],
                [0.0000+0.0000j, 0.0000+0.0000j, 0.0000+0.0000j, 0.9988-0.0500j]])
        """
        eigs = qml.math.convert_like(pauli_eigs(num_wires), theta)

        if qml.math.get_interface(theta) == "tensorflow":
            theta = qml.math.cast_like(theta, 1j)
            eigs = qml.math.cast_like(eigs, 1j)

        if qml.math.ndim(theta) == 0:
            return qml.math.diag(qml.math.exp(-0.5j * theta * eigs))

        diags = qml.math.exp(qml.math.outer(-0.5j * theta, eigs))
        return diags[:, :, np.newaxis] * qml.math.cast_like(
            qml.math.eye(2**num_wires, like=diags), diags
        )

    def generator(self):
        return -0.5 * functools.reduce(matmul, [PauliZ(w) for w in self.wires])

    @staticmethod
    def compute_eigvals(theta, num_wires):  # pylint: disable=arguments-differ
        r"""Eigenvalues of the operator in the computational basis (static method).

        If :attr:`diagonalizing_gates` are specified and implement a unitary :math:`U^{\dagger}`,
        the operator can be reconstructed as

        .. math:: O = U \Sigma U^{\dagger},

        where :math:`\Sigma` is the diagonal matrix containing the eigenvalues.

        Otherwise, no particular order for the eigenvalues is guaranteed.

        .. seealso:: :meth:`~.MultiRZ.eigvals`


        Args:
            theta (tensor_like or float): rotation angle
            num_wires (int): number of wires the rotation acts on

        Returns:
            tensor_like: eigenvalues

        **Example**

        >>> qml.MultiRZ.compute_eigvals(torch.tensor(0.5), 3)
        tensor([0.9689-0.2474j, 0.9689+0.2474j, 0.9689+0.2474j, 0.9689-0.2474j,
                0.9689+0.2474j, 0.9689-0.2474j, 0.9689-0.2474j, 0.9689+0.2474j])
        """
        eigs = qml.math.convert_like(pauli_eigs(num_wires), theta)

        if qml.math.get_interface(theta) == "tensorflow":
            theta = qml.math.cast_like(theta, 1j)
            eigs = qml.math.cast_like(eigs, 1j)

        if qml.math.ndim(theta) == 0:
            return qml.math.exp(-0.5j * theta * eigs)

        return qml.math.exp(qml.math.outer(-0.5j * theta, eigs))

    @staticmethod
    def compute_decomposition(
        theta, wires, **kwargs
    ):  # pylint: disable=arguments-differ,unused-argument
        r"""Representation of the operator as a product of other operators (static method). :

        .. math:: O = O_1 O_2 \dots O_n.


        .. seealso:: :meth:`~.MultiRZ.decomposition`.

        Args:
            theta (float): rotation angle :math:`\theta`
            wires (Iterable, Wires): the wires the operation acts on

        Returns:
            list[Operator]: decomposition into lower level operations

        **Example:**

        >>> qml.MultiRZ.compute_decomposition(1.2, wires=(0,1))
        [CNOT(wires=[1, 0]), RZ(1.2, wires=[0]), CNOT(wires=[1, 0])]

        """
        ops = [qml.CNOT(wires=(w0, w1)) for w0, w1 in zip(wires[~0:0:-1], wires[~1::-1])]
        ops.append(RZ(theta, wires=wires[0]))
        ops += [qml.CNOT(wires=(w0, w1)) for w0, w1 in zip(wires[1:], wires[:~0])]

        return ops

    def adjoint(self):
        return MultiRZ(-self.parameters[0], wires=self.wires)

    def pow(self, z):
        return [MultiRZ(self.data[0] * z, wires=self.wires)]

    def simplify(self):
        theta = self.data[0] % (4 * np.pi)

        if _can_replace(theta, 0):
            return qml.Identity(wires=self.wires[0])

        return MultiRZ(theta, wires=self.wires)


class PauliRot(Operation):
    r"""
    Arbitrary Pauli word rotation.

    .. math::

        RP(\theta, P) = \exp(-i \frac{\theta}{2} P)

    **Details:**

    * Number of wires: Any
    * Number of parameters: 1
    * Number of dimensions per parameter: (0,)
    * Gradient recipe: :math:`\frac{d}{d\theta}f(RP(\theta)) = \frac{1}{2}\left[f(RP(\theta +\pi/2)) - f(RP(\theta-\pi/2))\right]`
      where :math:`f` is an expectation value depending on :math:`RP(\theta)`.

    .. note::

        If the ``PauliRot`` gate is not supported on the targeted device, PennyLane
        will decompose the gate using :class:`~.RX`, :class:`~.Hadamard`, :class:`~.RZ`
        and :class:`~.CNOT` gates.

    Args:
        theta (float): rotation angle :math:`\theta`
        pauli_word (string): the Pauli word defining the rotation
        wires (Sequence[int] or int): the wire the operation acts on
        id (str or None): String representing the operation (optional)

    .. note::

        This operation supports broadcasting of the ``pauli_word`` hyperparameter, which is an
        experimental feature. Broadcasting over hyperparameters is generically not supported in
        PennyLane and may change behaviour in the future.
        When broadcasting both the rotation angle and the ``pauli_word`` hyperparameter, they
        are taken to be broadcasted *simultaneously* (think Python's ``zip``) and need to have
        the same dimension.

    **Example**

    >>> dev = qml.device('default.qubit', wires=1)
    >>> @qml.qnode(dev)
    ... def circuit(angle, word="X"):
    ...     qml.RX(0.2, 0)
    ...     qml.PauliRot(angle, word,  wires=0)
    ...     return qml.expval(qml.PauliZ(0))
    >>> print(circuit(0.5))
    0.7648421872844883

    Using broadcasting of the rotation angle:

    >>> angles = np.array([1.4, -2.2, 0.6])
    >>> print(circuit(angles))
    [ 0.16996714 -0.58850112  0.82533561]

    Broadcasting over different Pauli words instead:

    >>> print(circuit(0.5, ("X", "Y", "Z")))
    [0.76484219 0.86008934 0.98006658]

    Broadcasting the angle and Pauli word simultaneously:

    >>> print(circuit(angles, ("X", "Y", "Z")))
    [-0.02919952 -0.57677028  0.98006658]
    """
    num_wires = AnyWires
    num_params = 1
    """int: Number of trainable parameters that the operator depends on."""

    ndim_params = (0,)
    """tuple[int]: Number of dimensions per trainable parameter that the operator depends on."""

    do_check_domain = False
    grad_method = "A"
    parameter_frequencies = [(1,)]

    _ALLOWED_CHARACTERS = "IXYZ"

    _PAULI_CONJUGATION_MATRICES = {
        "X": Hadamard.compute_matrix(),
        "Y": RX.compute_matrix(np.pi / 2),
        "Z": np.array([[1, 0], [0, 1]]),
    }

    def __init__(self, theta, pauli_word, wires=None, id=None):
        super().__init__(theta, wires=wires, id=id)
        pauli_word = pauli_word if isinstance(pauli_word, str) else tuple(pauli_word)
        self.hyperparameters["pauli_word"] = pauli_word

        self._check_word_batching(pauli_word)

    def __repr__(self):
        return f"PauliRot({self.data[0]}, {self.hyperparameters['pauli_word']}, wires={self.wires.tolist()})"

    def label(self, decimals=None, base_label=None, cache=None):
        r"""A customizable string representation of the operator.

        Args:
            decimals=None (int): If ``None``, no parameters are included. Else,
                specifies how to round the parameters.
            base_label=None (str): overwrite the non-parameter component of the label
            cache=None (dict): dictionary that caries information between label calls
                in the same drawing

        Returns:
            str: label to use in drawings

        **Example:**

        >>> op = qml.PauliRot(0.1, "XYY", wires=(0,1,2))
        >>> op.label()
        'RXYY'
        >>> op.label(decimals=2)
        'RXYY\n(0.10)'
        >>> op.label(base_label="PauliRot")
        'PauliRot\n(0.10)'

        """
        pauli_word = self.hyperparameters["pauli_word"]
        op_label = base_label or ("R" + pauli_word)

        # TODO[dwierichs]: Implement a proper label for parameter-broadcasted operators
        if decimals is not None and self.batch_size is None:
            param_string = f"\n({qml.math.asarray(self.parameters[0]):.{decimals}f})"
            op_label += param_string

        return op_label

    @staticmethod
    def _check_pauli_word(pauli_word):
        """Check that the given Pauli word has correct structure.

        Args:
            pauli_word (str): Pauli word to be checked

        Returns:
            bool: Whether the Pauli word has correct structure.
        """
        return all(pauli in PauliRot._ALLOWED_CHARACTERS for pauli in set(pauli_word))

    def _check_word_batching(self, pauli_word):
        """Check that the broadcasting/batching of a Pauli word is valid and
<<<<<<< HEAD
        consistent with potential broadcasting of a ``PauliRot`` instance."""
        invalid_word_msg = ()
=======
        consistent with potential broadcasting of a ``PauliRot`` instance.
        
        Side Effects:
            sets the `_batch_size` property.
        
        Raises:
            ValueError: if the pauli_word and theta batch sizes do not match or the pauli word is invalid.
        """
        invalid_word_msg = (
            f"The given Pauli word '{pauli_word}' contains characters that are not "
            "allowed. Allowed characters are I, X, Y and Z"
        )
>>>>>>> 6da360e4
        num_wires = len(self.wires)
        if isinstance(pauli_word, str):
            # Single string, no broadcasting
            if not PauliRot._check_pauli_word(pauli_word):
                raise ValueError(
                    f"The given Pauli word '{pauli_word}' contains characters that are not "
                    "allowed. Allowed characters are I, X, Y and Z"
                )
            if not (_len := len(pauli_word)) == num_wires:
                raise ValueError(
                    f"The given Pauli word has length {_len}, length "
                    f"{num_wires} was expected for wires {self.wires}"
                )
        else:
            # Iterable of strings, broadcasting
            if self._batch_size and self._batch_size != len(pauli_word):
                raise ValueError(
                    "When broadcasting the rotation angle and the Pauli word, the broadcasting "
                    f"dimensions have to match, but got {self._batch_size} and {len(pauli_word)}."
                )

            if not PauliRot._check_pauli_word("".join(pauli_word)):
                raise ValueError(
                    f"The given Pauli word '{pauli_word}' contains characters that are not "
                    "allowed. Allowed characters are I, X, Y and Z"
                )
            if not all((_len := len(w)) == num_wires for w in pauli_word):
                raise ValueError(
                    f"The given Pauli word has length {_len}, length "
                    f"{num_wires} was expected for wires {self.wires}"
                )
            self._batch_size = len(pauli_word)

    @staticmethod
    def compute_matrix(theta, pauli_word):  # pylint: disable=arguments-differ
        r"""Representation of the operator as a canonical matrix in the computational basis
        (static method).

        The canonical matrix is the textbook matrix representation that does not consider wires.
        Implicitly, this assumes that the wires of the operator correspond to the global wire order.

        .. seealso:: :meth:`~.PauliRot.matrix`


        Args:
            theta (tensor_like or float): rotation angle. Can be broadcasted by providing a
                ``tensor_like`` instead of a single ``float``.
                Broadcasting ``theta`` and ``pauli_word`` simultaneously requires them to
                have the same length.
            pauli_word (list[str] or str): string representation of the Pauli word about which to
                rotate. Can be broadcasted by providing a ``list`` of strings instead of a single
                ``str``.
                Broadcasting ``theta`` and ``pauli_word`` simultaneously requires them to
                have the same length.

        Returns:
            tensor_like: canonical matrix

        **Example**

        >>> qml.PauliRot.compute_matrix(0.5, 'X')
        [[9.6891e-01+4.9796e-18j 2.7357e-17-2.4740e-01j]
         [2.7357e-17-2.4740e-01j 9.6891e-01+4.9796e-18j]]

        .. note::

            This matrix method supports broadcasting of the ``pauli_word`` hyperparameter, which is
            an experimental feature. Broadcasting over hyperparameters is generically not supported
            in PennyLane and may change behaviour in the future.
            When broadcasting both the rotation angle and the ``pauli_word`` hyperparameter, they
            are taken to be broadcasted *simultaneously* (think Python's ``zip``) and need to have
            the same dimension.
        """
        if not isinstance(pauli_word, str):
            if qml.math.ndim(theta) == 0:
                return qml.math.stack([PauliRot.compute_matrix(theta, word) for word in pauli_word])
            if not len(theta) == len(pauli_word):
                raise ValueError(
                    "When broadcasting the rotation angle and the Pauli word, the broadcasting "
                    f"dimensions have to match, but got {len(theta)} and {len(pauli_word)}."
                )

            return qml.math.stack(
                [PauliRot.compute_matrix(t, word) for t, word in zip(theta, pauli_word)]
            )

        if not PauliRot._check_pauli_word(pauli_word):
            raise ValueError(
                f'The given Pauli word "{pauli_word}" contains characters that are not allowed. '
                "Allowed characters are I, X, Y and Z"
            )

        interface = qml.math.get_interface(theta)

        if interface == "tensorflow":
            theta = qml.math.cast_like(theta, 1j)

        # Simplest case is if the Pauli is the identity matrix
        if set(pauli_word) == {"I"}:
            exp = qml.math.exp(-0.5j * theta)
            iden = qml.math.eye(2 ** len(pauli_word), like=theta)
            if qml.math.get_interface(theta) == "tensorflow":
                iden = qml.math.cast_like(iden, 1j)
            if qml.math.get_interface(theta) == "torch":
                td = exp.device
                iden = iden.to(td)

            if qml.math.ndim(theta) == 0:
                return exp * iden

            return qml.math.stack([e * iden for e in exp])

        # We first generate the matrix excluding the identity parts and expand it afterwards.
        # To this end, we have to store on which wires the non-identity parts act
        non_identity_wires, non_identity_gates = zip(
            *[(wire, gate) for wire, gate in enumerate(pauli_word) if gate != "I"]
        )

        multi_Z_rot_matrix = MultiRZ.compute_matrix(theta, len(non_identity_gates))

        # now we conjugate with Hadamard and RX to create the Pauli string
        conjugation_matrix = functools.reduce(
            qml.math.kron,
            [PauliRot._PAULI_CONJUGATION_MATRICES[gate] for gate in non_identity_gates],
        )
        if interface == "tensorflow":
            conjugation_matrix = qml.math.cast_like(conjugation_matrix, 1j)
        # Note: we use einsum with reverse arguments here because it is not multi-dispatched
        # and the tensordot containing multi_Z_rot_matrix should decide about the interface
        return expand_matrix(
            qml.math.einsum(
                "...jk,ij->...ik",
                qml.math.tensordot(multi_Z_rot_matrix, conjugation_matrix, axes=[[-1], [0]]),
                qml.math.conj(conjugation_matrix),
            ),
            non_identity_wires,
            list(range(len(pauli_word))),
        )

    def generator(self):
        pauli_word = self.hyperparameters["pauli_word"]
        wire_map = {w: i for i, w in enumerate(self.wires)}
        return -0.5 * qml.pauli.string_to_pauli_word(pauli_word, wire_map=wire_map)

    @staticmethod
    def compute_eigvals(theta, pauli_word):  # pylint: disable=arguments-differ
        r"""Eigenvalues of the operator in the computational basis (static method).

        If :attr:`diagonalizing_gates` are specified and implement a unitary :math:`U^{\dagger}`,
        the operator can be reconstructed as

        .. math:: O = U \Sigma U^{\dagger},

        where :math:`\Sigma` is the diagonal matrix containing the eigenvalues.

        Otherwise, no particular order for the eigenvalues is guaranteed.

        .. seealso:: :meth:`~.PauliRot.eigvals`


        Returns:
            tensor_like: eigenvalues

        **Example**

        >>> qml.PauliRot.compute_eigvals(torch.tensor(0.5), "X")
        tensor([0.9689-0.2474j, 0.9689+0.2474j])
        """
        if qml.math.get_interface(theta) == "tensorflow":
            theta = qml.math.cast_like(theta, 1j)

        # Identity must be treated specially because its eigenvalues are all the same
        if set(pauli_word) == {"I"}:
            exp = qml.math.exp(-0.5j * theta)
            ones = qml.math.ones(2 ** len(pauli_word), like=theta)
            if qml.math.get_interface(theta) == "tensorflow":
                ones = qml.math.cast_like(ones, 1j)

            if qml.math.ndim(theta) == 0:
                return exp * ones

            return qml.math.tensordot(exp, ones, axes=0)

        return MultiRZ.compute_eigvals(theta, len(pauli_word))

    @staticmethod
    def compute_decomposition(theta, wires, pauli_word):
        r"""Representation of the operator as a product of other operators (static method). :

        .. math:: O = O_1 O_2 \dots O_n.


        .. seealso:: :meth:`~.PauliRot.decomposition`.

        Args:
            theta (float): rotation angle :math:`\theta`
            wires (Iterable, Wires): the wires the operation acts on
            pauli_word (string): the Pauli word defining the rotation

        Returns:
            list[Operator]: decomposition into lower level operations

        **Example:**

        >>> qml.PauliRot.compute_decomposition(1.2, "XY", wires=(0,1))
        [Hadamard(wires=[0]),
        RX(1.5707963267948966, wires=[1]),
        MultiRZ(1.2, wires=[0, 1]),
        Hadamard(wires=[0]),
        RX(-1.5707963267948966, wires=[1])]

        """
        if isinstance(wires, int):  # Catch cases when the wire is passed as a single int.
            wires = [wires]

        # Check for identity and do nothing
        if set(pauli_word) == {"I"}:
            return []

        active_wires, active_gates = zip(
            *[(wire, gate) for wire, gate in zip(wires, pauli_word) if gate != "I"]
        )

        ops = []
        for wire, gate in zip(active_wires, active_gates):
            if gate == "X":
                ops.append(Hadamard(wires=[wire]))
            elif gate == "Y":
                ops.append(RX(np.pi / 2, wires=[wire]))

        ops.append(MultiRZ(theta, wires=list(active_wires)))

        for wire, gate in zip(active_wires, active_gates):
            if gate == "X":
                ops.append(Hadamard(wires=[wire]))
            elif gate == "Y":
                ops.append(RX(-np.pi / 2, wires=[wire]))
        return ops

    def adjoint(self):
        return PauliRot(-self.parameters[0], self.hyperparameters["pauli_word"], wires=self.wires)

    def pow(self, z):
        return [PauliRot(self.data[0] * z, self.hyperparameters["pauli_word"], wires=self.wires)]


class PCPhase(Operation):
    r"""PCPhase(phi, dim, wires)
    A projector-controlled phase gate.

    This gate applies a complex phase :math:`e^{i\phi}` to the first :math:`dim`
    basis vectors of the input state while applying a complex phase :math:`e^{-i \phi}`
    to the remaining basis vectors. For example, consider the 2-qubit case where :math:`dim = 3`:

    .. math:: \Pi(\phi) = \begin{bmatrix}
                e^{i\phi} & 0 & 0 & 0 \\
                0 & e^{i\phi} & 0 & 0 \\
                0 & 0 & e^{i\phi} & 0 \\
                0 & 0 & 0 & e^{-i\phi}
            \end{bmatrix}.

    **Details:**

    * Number of wires: Any (the operation can act on any number of wires)
    * Number of parameters: 1
    * Number of dimensions per parameter: (0,)

    Args:
        phi (float): rotation angle :math:`\phi`
        dim (int): the dimension of the subspace
        wires (Iterable[int, str], Wires): the wires the operation acts on
        id (str or None): String representing the operation (optional)

    **Example:**

    We can define a circuit using :class:`~.PCPhase` as follows:

    >>> dev = qml.device('default.qubit', wires=2)
    >>> @qml.qnode(dev)
    >>> def example_circuit():
    ...     qml.PCPhase(0.27, dim = 2, wires=range(2))
    ...     return qml.state()

    The resulting operation applies a complex phase :math:`e^{0.27i}` to the first :math:`dim = 2`
    basis vectors and :math:`e^{-0.27i}` to the remaining basis vectors.

    >>> print(np.round(qml.matrix(example_circuit)(),2))
    [[0.96+0.27j 0.  +0.j   0.  +0.j   0.  +0.j  ]
     [0.  +0.j   0.96+0.27j 0.  +0.j   0.  +0.j  ]
     [0.  +0.j   0.  +0.j   0.96-0.27j 0.  +0.j  ]
     [0.  +0.j   0.  +0.j   0.  +0.j   0.96-0.27j]]

    We can also choose a different :math:`dim` value to apply the phase shift to a different set of
    basis vectors as follows:

    >>> pc_op = qml.PCPhase(1.23, dim=3, wires=[1, 2])
    >>> print(np.round(qml.matrix(pc_op),2))
    [[0.33+0.94j 0.  +0.j   0.  +0.j   0.  +0.j  ]
     [0.  +0.j   0.33+0.94j 0.  +0.j   0.  +0.j  ]
     [0.  +0.j   0.  +0.j   0.33+0.94j 0.  +0.j  ]
     [0.  +0.j   0.  +0.j   0.  +0.j   0.33-0.94j]]
    """
    num_wires = AnyWires
    num_params = 1
    """int: Number of trainable parameters that the operator depends on."""
    ndim_params = (0,)
    """tuple[int]: Number of dimensions per trainable parameter that the operator depends on."""

    basis = "Z"
    grad_method = "A"
    parameter_frequencies = [(2,)]

    def generator(self):
        dim, shape = self.hyperparameters["dimension"]
        mat = np.diag([1 if index < dim else -1 for index in range(shape)])
        return qml.Hermitian(mat, wires=self.wires)

    def _flatten(self):
        hyperparameter = (("dim", self.hyperparameters["dimension"][0]),)
        return tuple(self.data), (self.wires, hyperparameter)

    def __init__(self, phi, dim, wires, id=None):
        wires = wires if isinstance(wires, Wires) else Wires(wires)

        if not (isinstance(dim, int) and (dim <= 2 ** len(wires))):
            raise ValueError(
                f"The projected dimension {dim} must be an integer that is less than or equal to "
                f"the max size of the matrix {2 ** len(wires)}. Try adding more wires."
            )

        super().__init__(phi, wires=wires, id=id)
        self.hyperparameters["dimension"] = (dim, 2 ** len(wires))

    @staticmethod
    def compute_matrix(*params, **hyperparams):
        """Get the matrix representation of Pi-controlled phase unitary."""
        phi = params[0]
        d, t = hyperparams["dimension"]

        if qml.math.get_interface(phi) == "tensorflow":
            p = qml.math.exp(1j * qml.math.cast_like(phi, 1j))
            minus_p = qml.math.exp(-1j * qml.math.cast_like(phi, 1j))
            zeros = qml.math.zeros_like(p)

            columns = []
            for i in range(t):
                columns.append(
                    [p if j == i else zeros for j in range(t)]
                    if i < d
                    else [minus_p if j == i else zeros for j in range(t)]
                )
            r = qml.math.stack(columns, like="tensorflow", axis=-2)
            return r

        arg = 1j * phi
        prefactors = qml.math.array([1 if index < d else -1 for index in range(t)], like=phi)

        if qml.math.ndim(arg) == 0:
            return qml.math.diag(qml.math.exp(arg * prefactors))

        diags = qml.math.exp(qml.math.outer(arg, prefactors))
        return qml.math.stack(qml.math.diag(d) for d in diags)

    @staticmethod
    def compute_eigvals(*params, **hyperparams):
        """Get the eigvals for the Pi-controlled phase unitary."""
        phi = params[0]
        d, t = hyperparams["dimension"]

        if qml.math.get_interface(phi) == "tensorflow":
            phase = qml.math.exp(1j * qml.math.cast_like(phi, 1j))
            minus_phase = qml.math.exp(-1j * qml.math.cast_like(phi, 1j))
            return stack_last([phase if index < d else minus_phase for index in range(t)])

        arg = 1j * phi
        prefactors = qml.math.array([1 if index < d else -1 for index in range(t)], like=phi)

        if qml.math.ndim(phi) == 0:
            product = arg * prefactors
        else:
            product = qml.math.outer(arg, prefactors)
        return qml.math.exp(product)

    @staticmethod
    def compute_decomposition(*params, wires=None, **hyperparams):
        r"""Representation of the operator as a product of other operators (static method).

        .. math:: O = O_1 O_2 \dots O_n.

        .. note::

            Operations making up the decomposition should be queued within the
            ``compute_decomposition`` method.

        .. seealso:: :meth:`~.Operator.decomposition`.

        Args:
            *params (list): trainable parameters of the operator, as stored in the ``parameters`` attribute
            wires (Iterable[Any], Wires): wires that the operator acts on
            **hyperparams (dict): non-trainable hyper-parameters of the operator, as stored in the ``hyperparameters`` attribute

        Returns:
            list[Operator]: decomposition of the operator
        """
        phi = params[0]
        k, n = hyperparams["dimension"]

        def _get_op_from_binary_rep(binary_rep, theta, wires):
            if len(binary_rep) == 1:
                op = (
                    PhaseShift(theta, wires[0])
                    if int(binary_rep)
                    else PauliX(wires[0]) @ PhaseShift(theta, wires[0]) @ PauliX(wires[0])
                )
            else:
                base_op = (
                    PhaseShift(theta, wires[-1])
                    if int(binary_rep[-1])
                    else PauliX(wires[-1]) @ PhaseShift(theta, wires[-1]) @ PauliX(wires[-1])
                )
                op = qml.ctrl(
                    base_op, control=wires[:-1], control_values=[int(i) for i in binary_rep[:-1]]
                )
            return op

        n_log2 = int(np.log2(n))
        positive_binary_reps = [bin(_k)[2:].zfill(n_log2) for _k in range(k)]
        negative_binary_reps = [bin(_k)[2:].zfill(n_log2) for _k in range(k, n)]

        positive_ops = [
            _get_op_from_binary_rep(br, phi, wires=wires) for br in positive_binary_reps
        ]
        negative_ops = [
            _get_op_from_binary_rep(br, -1 * phi, wires=wires) for br in negative_binary_reps
        ]

        return positive_ops + negative_ops

    def adjoint(self):
        """Computes the adjoint of the operator."""
        phi = self.parameters[0]
        dim, _ = self.hyperparameters["dimension"]
        return PCPhase(-1 * phi, dim=dim, wires=self.wires)

    def pow(self, z):
        """Computes the operator raised to z."""
        phi = self.parameters[0]
        dim, _ = self.hyperparameters["dimension"]
        return [PCPhase(phi * z, dim=dim, wires=self.wires)]

    def simplify(self):
        """Simplifies the operator if possible."""
        phi = self.parameters[0] % (2 * np.pi)
        dim, _ = self.hyperparameters["dimension"]

        if _can_replace(phi, 0):
            return qml.Identity(wires=self.wires[0])

        return PCPhase(phi, dim=dim, wires=self.wires)

    def label(self, decimals=None, base_label=None, cache=None):
        """The label of the operator when displayed in a circuit."""
        return super().label(decimals=decimals, base_label=base_label or "∏_ϕ", cache=cache)


class IsingXX(Operation):
    r"""
    Ising XX coupling gate

    .. math:: XX(\phi) = \exp(-i \frac{\phi}{2} (X \otimes X)) =
        \begin{bmatrix} =
            \cos(\phi / 2) & 0 & 0 & -i \sin(\phi / 2) \\
            0 & \cos(\phi / 2) & -i \sin(\phi / 2) & 0 \\
            0 & -i \sin(\phi / 2) & \cos(\phi / 2) & 0 \\
            -i \sin(\phi / 2) & 0 & 0 & \cos(\phi / 2)
        \end{bmatrix}.

    .. note::

        Special cases of using the :math:`XX` operator include:

        * :math:`XX(0) = I`;
        * :math:`XX(\pi) = i (X \otimes X)`.

    **Details:**

    * Number of wires: 2
    * Number of parameters: 1
    * Number of dimensions per parameter: (0,)
    * Gradient recipe: :math:`\frac{d}{d\phi}f(XX(\phi)) = \frac{1}{2}\left[f(XX(\phi +\pi/2)) - f(XX(\phi-\pi/2))\right]`
      where :math:`f` is an expectation value depending on :math:`XX(\phi)`.

    Args:
        phi (float): the phase angle
        wires (int): the subsystem the gate acts on
        id (str or None): String representing the operation (optional)
    """
    num_wires = 2
    num_params = 1
    """int: Number of trainable parameters that the operator depends on."""

    ndim_params = (0,)
    """tuple[int]: Number of dimensions per trainable parameter that the operator depends on."""

    grad_method = "A"
    parameter_frequencies = [(1,)]

    def generator(self):
        return -0.5 * PauliX(wires=self.wires[0]) @ PauliX(wires=self.wires[1])

    def __init__(self, phi, wires, id=None):
        super().__init__(phi, wires=wires, id=id)

    @staticmethod
    def compute_matrix(phi):  # pylint: disable=arguments-differ
        r"""Representation of the operator as a canonical matrix in the computational basis (static method).

        The canonical matrix is the textbook matrix representation that does not consider wires.

        .. seealso:: :meth:`~.IsingXX.matrix`


        Args:
           phi (tensor_like or float): phase angle

        Returns:
           tensor_like: canonical matrix

        **Example**

        >>> qml.IsingXX.compute_matrix(torch.tensor(0.5))
        tensor([[0.9689+0.0000j, 0.0000+0.0000j, 0.0000+0.0000j, 0.0000-0.2474j],
                [0.0000+0.0000j, 0.9689+0.0000j, 0.0000-0.2474j, 0.0000+0.0000j],
                [0.0000+0.0000j, 0.0000-0.2474j, 0.9689+0.0000j, 0.0000+0.0000j],
                [0.0000-0.2474j, 0.0000+0.0000j, 0.0000+0.0000j, 0.9689+0.0000j]],
               dtype=torch.complex128)
        """
        c = qml.math.cos(phi / 2)
        s = qml.math.sin(phi / 2)

        eye = qml.math.eye(4, like=phi)
        rev_eye = qml.math.convert_like(np.eye(4)[::-1].copy(), phi)
        if qml.math.get_interface(phi) == "tensorflow":
            c = qml.math.cast_like(c, 1j)
            s = qml.math.cast_like(s, 1j)
            eye = qml.math.cast_like(eye, 1j)
            rev_eye = qml.math.cast_like(rev_eye, 1j)

        # The following avoids casting an imaginary quantity to reals when backpropagating
        js = -1j * s
        if qml.math.ndim(phi) == 0:
            return c * eye + js * rev_eye

        return qml.math.tensordot(c, eye, axes=0) + qml.math.tensordot(js, rev_eye, axes=0)

    @staticmethod
    def compute_decomposition(phi, wires):
        r"""Representation of the operator as a product of other operators (static method). :

        .. math:: O = O_1 O_2 \dots O_n.


        .. seealso:: :meth:`~.IsingXX.decomposition`.

        Args:
            phi (float): the phase angle
            wires (Iterable, Wires): the subsystem the gate acts on

        Returns:
            list[Operator]: decomposition into lower level operations

        **Example:**

        >>> qml.IsingXX.compute_decomposition(1.23, wires=(0,1))
        [CNOT(wires=[0, 1]), RX(1.23, wires=[0]), CNOT(wires=[0, 1]]

        """
        decomp_ops = [
            qml.CNOT(wires=wires),
            RX(phi, wires=[wires[0]]),
            qml.CNOT(wires=wires),
        ]
        return decomp_ops

    def adjoint(self):
        (phi,) = self.parameters
        return IsingXX(-phi, wires=self.wires)

    def pow(self, z):
        return [IsingXX(self.data[0] * z, wires=self.wires)]

    def simplify(self):
        phi = self.data[0] % (4 * np.pi)

        if _can_replace(phi, 0):
            return qml.Identity(wires=self.wires[0])

        return IsingXX(phi, wires=self.wires)


class IsingYY(Operation):
    r"""
    Ising YY coupling gate

    .. math:: \mathtt{YY}(\phi) = \exp(-i \frac{\phi}{2} (Y \otimes Y)) =
        \begin{bmatrix}
            \cos(\phi / 2) & 0 & 0 & i \sin(\phi / 2) \\
            0 & \cos(\phi / 2) & -i \sin(\phi / 2) & 0 \\
            0 & -i \sin(\phi / 2) & \cos(\phi / 2) & 0 \\
            i \sin(\phi / 2) & 0 & 0 & \cos(\phi / 2)
        \end{bmatrix}.

    .. note::

        Special cases of using the :math:`YY` operator include:

        * :math:`YY(0) = I`;
        * :math:`YY(\pi) = i (Y \otimes Y)`.

    **Details:**

    * Number of wires: 2
    * Number of parameters: 1
    * Number of dimensions per parameter: (0,)
    * Gradient recipe: :math:`\frac{d}{d\phi}f(YY(\phi)) = \frac{1}{2}\left[f(YY(\phi +\pi/2)) - f(YY(\phi-\pi/2))\right]`
      where :math:`f` is an expectation value depending on :math:`YY(\phi)`.

    Args:
        phi (float): the phase angle
        wires (int): the subsystem the gate acts on
        id (str or None): String representing the operation (optional)
    """
    num_wires = 2
    num_params = 1
    """int: Number of trainable parameters that the operator depends on."""

    ndim_params = (0,)
    """tuple[int]: Number of dimensions per trainable parameter that the operator depends on."""

    grad_method = "A"
    parameter_frequencies = [(1,)]

    def generator(self):
        return -0.5 * PauliY(wires=self.wires[0]) @ PauliY(wires=self.wires[1])

    def __init__(self, phi, wires, id=None):
        super().__init__(phi, wires=wires, id=id)

    @staticmethod
    def compute_decomposition(phi, wires):
        r"""Representation of the operator as a product of other operators (static method). :

        .. math:: O = O_1 O_2 \dots O_n.


        .. seealso:: :meth:`~.IsingYY.decomposition`.

        Args:
            phi (float): the phase angle
            wires (Iterable, Wires): the subsystem the gate acts on

        Returns:
            list[Operator]: decomposition into lower level operations

        **Example:**

        >>> qml.IsingYY.compute_decomposition(1.23, wires=(0,1))
        [CY(wires=[0, 1]), RY(1.23, wires=[0]), CY(wires=[0, 1])]

        """
        return [
            qml.CY(wires=wires),
            RY(phi, wires=[wires[0]]),
            qml.CY(wires=wires),
        ]

    @staticmethod
    def compute_matrix(phi):  # pylint: disable=arguments-differ
        r"""Representation of the operator as a canonical matrix in the computational basis (static method).

        The canonical matrix is the textbook matrix representation that does not consider wires.
        Implicitly, this assumes that the wires of the operator correspond to the global wire order.

        .. seealso:: :meth:`~.IsingYY.matrix`


        Args:
           phi (tensor_like or float): phase angle

        Returns:
           tensor_like: canonical matrix

        **Example**

        >>> qml.IsingYY.compute_matrix(torch.tensor(0.5))
        tensor([[0.9689+0.0000j, 0.0000+0.0000j, 0.0000+0.0000j, 0.0000+0.2474j],
                [0.0000+0.0000j, 0.9689+0.0000j, 0.0000-0.2474j, 0.0000+0.0000j],
                [0.0000+0.0000j, 0.0000-0.2474j, 0.9689+0.0000j, 0.0000+0.0000j],
                [0.0000+0.2474j, 0.0000+0.0000j, 0.0000+0.0000j, 0.9689+0.0000j]])
        """
        c = qml.math.cos(phi / 2)
        s = qml.math.sin(phi / 2)

        if qml.math.get_interface(phi) == "tensorflow":
            c = qml.math.cast_like(c, 1j)
            s = qml.math.cast_like(s, 1j)

        js = 1j * s
        r_term = qml.math.cast_like(
            qml.math.array(
                [
                    [0.0, 0.0, 0.0, 1.0],
                    [0.0, 0.0, -1.0, 0.0],
                    [0.0, -1.0, 0.0, 0.0],
                    [1.0, 0.0, 0.0, 0.0],
                ],
                like=js,
            ),
            1j,
        )
        if qml.math.ndim(phi) == 0:
            return c * qml.math.cast_like(qml.math.eye(4, like=c), c) + js * r_term

        return qml.math.tensordot(c, np.eye(4), axes=0) + qml.math.tensordot(js, r_term, axes=0)

    def adjoint(self):
        (phi,) = self.parameters
        return IsingYY(-phi, wires=self.wires)

    def pow(self, z):
        return [IsingYY(self.data[0] * z, wires=self.wires)]

    def simplify(self):
        phi = self.data[0] % (4 * np.pi)

        if _can_replace(phi, 0):
            return qml.Identity(wires=self.wires[0])

        return IsingYY(phi, wires=self.wires)


class IsingZZ(Operation):
    r"""
    Ising ZZ coupling gate

    .. math:: ZZ(\phi) = \exp(-i \frac{\phi}{2} (Z \otimes Z)) =
        \begin{bmatrix}
            e^{-i \phi / 2} & 0 & 0 & 0 \\
            0 & e^{i \phi / 2} & 0 & 0 \\
            0 & 0 & e^{i \phi / 2} & 0 \\
            0 & 0 & 0 & e^{-i \phi / 2}
        \end{bmatrix}.

    .. note::

        Special cases of using the :math:`ZZ` operator include:

        * :math:`ZZ(0) = I`;
        * :math:`ZZ(\pi) = - (Z \otimes Z)`;
        * :math:`ZZ(2\pi) = - I`;

    **Details:**

    * Number of wires: 2
    * Number of parameters: 1
    * Number of dimensions per parameter: (0,)
    * Gradient recipe: :math:`\frac{d}{d\phi}f(ZZ(\phi)) = \frac{1}{2}\left[f(ZZ(\phi +\pi/2)) - f(ZZ(\phi-\pi/2))\right]`
      where :math:`f` is an expectation value depending on :math:`ZZ(\theta)`.

    Args:
        phi (float): the phase angle
        wires (int): the subsystem the gate acts on
        id (str or None): String representing the operation (optional)
    """
    num_wires = 2
    num_params = 1
    """int: Number of trainable parameters that the operator depends on."""

    ndim_params = (0,)
    """tuple[int]: Number of dimensions per trainable parameter that the operator depends on."""

    grad_method = "A"
    parameter_frequencies = [(1,)]

    def generator(self):
        return -0.5 * PauliZ(wires=self.wires[0]) @ PauliZ(wires=self.wires[1])

    def __init__(self, phi, wires, id=None):
        super().__init__(phi, wires=wires, id=id)

    @staticmethod
    def compute_decomposition(phi, wires):
        r"""Representation of the operator as a product of other operators (static method). :

        .. math:: O = O_1 O_2 \dots O_n.


        .. seealso:: :meth:`~.IsingZZ.decomposition`.

        Args:
            phi (float): the phase angle
            wires (Iterable, Wires): the subsystem the gate acts on

        Returns:
            list[Operator]: decomposition into lower level operations

        **Example:**

        >>> qml.IsingZZ.compute_decomposition(1.23, wires=[0, 1])
        [CNOT(wires=[0, 1]), RZ(1.23, wires=[1]), CNOT(wires=[0, 1])]

        """
        return [
            qml.CNOT(wires=wires),
            RZ(phi, wires=[wires[1]]),
            qml.CNOT(wires=wires),
        ]

    @staticmethod
    def compute_matrix(phi):  # pylint: disable=arguments-differ
        r"""Representation of the operator as a canonical matrix in the computational basis (static method).

        The canonical matrix is the textbook matrix representation that does not consider wires.
        Implicitly, this assumes that the wires of the operator correspond to the global wire order.

        .. seealso:: :meth:`~.IsingZZ.matrix`


        Args:
           phi (tensor_like or float): phase angle

        Returns:
           tensor_like: canonical matrix

        **Example**

        >>> qml.IsingZZ.compute_matrix(torch.tensor(0.5))
        tensor([[0.9689-0.2474j, 0.0000+0.0000j, 0.0000+0.0000j, 0.0000+0.0000j],
                [0.0000+0.0000j, 0.9689+0.2474j, 0.0000+0.0000j, 0.0000+0.0000j],
                [0.0000+0.0000j, 0.0000+0.0000j, 0.9689+0.2474j, 0.0000+0.0000j],
                [0.0000+0.0000j, 0.0000+0.0000j, 0.0000+0.0000j, 0.9689-0.2474j]])
        """
        if qml.math.get_interface(phi) == "tensorflow":
            p = qml.math.exp(-0.5j * qml.math.cast_like(phi, 1j))
            if qml.math.ndim(p) == 0:
                return qml.math.diag([p, qml.math.conj(p), qml.math.conj(p), p])

            diags = stack_last([p, qml.math.conj(p), qml.math.conj(p), p])
            return diags[:, :, np.newaxis] * qml.math.cast_like(qml.math.eye(4, like=diags), diags)

        signs = qml.math.array([1, -1, -1, 1], like=phi)
        arg = -0.5j * phi

        if qml.math.ndim(arg) == 0:
            return qml.math.diag(qml.math.exp(arg * signs))

        diags = qml.math.exp(qml.math.outer(arg, signs))
        return diags[:, :, np.newaxis] * qml.math.cast_like(qml.math.eye(4, like=diags), diags)

    @staticmethod
    def compute_eigvals(phi):  # pylint: disable=arguments-differ
        r"""Eigenvalues of the operator in the computational basis (static method).

        If :attr:`diagonalizing_gates` are specified and implement a unitary :math:`U^{\dagger}`,
        the operator can be reconstructed as

        .. math:: O = U \Sigma U^{\dagger},

        where :math:`\Sigma` is the diagonal matrix containing the eigenvalues.

        Otherwise, no particular order for the eigenvalues is guaranteed.

        .. seealso:: :meth:`~.IsingZZ.eigvals`


        Args:
            phi (tensor_like or float): phase angle

        Returns:
            tensor_like: eigenvalues

        **Example**

        >>> qml.IsingZZ.compute_eigvals(torch.tensor(0.5))
        tensor([0.9689-0.2474j, 0.9689+0.2474j, 0.9689+0.2474j, 0.9689-0.2474j])
        """
        if qml.math.get_interface(phi) == "tensorflow":
            phase = qml.math.exp(-0.5j * qml.math.cast_like(phi, 1j))
            return stack_last([phase, qml.math.conj(phase), qml.math.conj(phase), phase])

        prefactors = qml.math.array([-0.5j, 0.5j, 0.5j, -0.5j], like=phi)
        if qml.math.ndim(phi) == 0:
            product = phi * prefactors
        else:
            product = qml.math.outer(phi, prefactors)
        return qml.math.exp(product)

    def adjoint(self):
        (phi,) = self.parameters
        return IsingZZ(-phi, wires=self.wires)

    def pow(self, z):
        return [IsingZZ(self.data[0] * z, wires=self.wires)]

    def simplify(self):
        phi = self.data[0] % (4 * np.pi)

        if _can_replace(phi, 0):
            return qml.Identity(wires=self.wires[0])

        return IsingZZ(phi, wires=self.wires)


class IsingXY(Operation):
    r"""
    Ising (XX + YY) coupling gate

    .. math:: \mathtt{XY}(\phi) = \exp(i \frac{\theta}{4} (X \otimes X + Y \otimes Y)) =
        \begin{bmatrix}
            1 & 0 & 0 & 0 \\
            0 & \cos(\phi / 2) & i \sin(\phi / 2) & 0 \\
            0 & i \sin(\phi / 2) & \cos(\phi / 2) & 0 \\
            0 & 0 & 0 & 1
        \end{bmatrix}.

    .. note::

        Special cases of using the :math:`XY` operator include:

        * :math:`XY(0) = I`;
        * :math:`XY(\frac{\pi}{2}) = \sqrt{iSWAP}`;
        * :math:`XY(\pi) = iSWAP`;

    **Details:**

    * Number of wires: 2
    * Number of parameters: 1
    * Number of dimensions per parameter: (0,)
    * Gradient recipe: The XY operator satisfies a four-term parameter-shift rule

      .. math::
          \frac{d}{d \phi} f(XY(\phi))
          = c_+ \left[ f(XY(\phi + a)) - f(XY(\phi - a)) \right]
          - c_- \left[ f(XY(\phi + b)) - f(XY(\phi - b)) \right]

      where :math:`f` is an expectation value depending on :math:`XY(\phi)`, and

      - :math:`a = \pi / 2`
      - :math:`b = 3 \pi / 2`
      - :math:`c_{\pm} = (\sqrt{2} \pm 1)/{4 \sqrt{2}}`

    Args:
        phi (float): the phase angle
        wires (int): the subsystem the gate acts on
        id (str or None): String representing the operation (optional)
    """
    num_wires = 2
    num_params = 1
    """int: Number of trainable parameters that the operator depends on."""

    ndim_params = (0,)
    """tuple[int]: Number of dimensions per trainable parameter that the operator depends on."""

    grad_method = "A"
    parameter_frequencies = [(0.5, 1.0)]

    def generator(self):
        return 0.25 * (
            PauliX(wires=self.wires[0]) @ PauliX(wires=self.wires[1])
            + PauliY(wires=self.wires[0]) @ PauliY(wires=self.wires[1])
        )

    def __init__(self, phi, wires, id=None):
        super().__init__(phi, wires=wires, id=id)

    @staticmethod
    def compute_decomposition(phi, wires):
        r"""Representation of the operator as a product of other operators (static method). :

        .. math:: O = O_1 O_2 \dots O_n.


        .. seealso:: :meth:`~.IsingXY.decomposition`.

        Args:
            phi (float): the phase angle
            wires (Iterable, Wires): the subsystem the gate acts on

        Returns:
            list[Operator]: decomposition into lower level operations

        **Example:**

        >>> qml.IsingXY.compute_decomposition(1.23, wires=(0,1))
        [Hadamard(wires=[0]), CY(wires=[0, 1]), RY(0.615, wires=[0]), RX(-0.615, wires=[1]), CY(wires=[0, 1]), Hadamard(wires=[0])]

        """
        return [
            Hadamard(wires=[wires[0]]),
            qml.CY(wires=wires),
            RY(phi / 2, wires=[wires[0]]),
            RX(-phi / 2, wires=[wires[1]]),
            qml.CY(wires=wires),
            Hadamard(wires=[wires[0]]),
        ]

    @staticmethod
    def compute_matrix(phi):  # pylint: disable=arguments-differ
        r"""Representation of the operator as a canonical matrix in the computational basis (static method).

        The canonical matrix is the textbook matrix representation that does not consider wires.
        Implicitly, this assumes that the wires of the operator correspond to the global wire order.

        .. seealso:: :meth:`~.IsingXY.matrix`


        Args:
           phi (tensor_like or float): phase angle

        Returns:
           tensor_like: canonical matrix

        **Example**

        >>> qml.IsingXY.compute_matrix(0.5)
        array([[1.        +0.j        , 0.        +0.j        ,        0.        +0.j        , 0.        +0.j        ],
               [0.        +0.j        , 0.96891242+0.j        ,        0.        +0.24740396j, 0.        +0.j        ],
               [0.        +0.j        , 0.        +0.24740396j,        0.96891242+0.j        , 0.        +0.j        ],
               [0.        +0.j        , 0.        +0.j        ,        0.        +0.j        , 1.        +0.j        ]])
        """
        c = qml.math.cos(phi / 2)
        s = qml.math.sin(phi / 2)

        if qml.math.get_interface(phi) == "tensorflow":
            c = qml.math.cast_like(c, 1j)
            s = qml.math.cast_like(s, 1j)

        js = 1j * s
        off_diag = qml.math.cast_like(
            qml.math.array(
                [
                    [0.0, 0.0, 0.0, 0.0],
                    [0.0, 0.0, 1.0, 0.0],
                    [0.0, 1.0, 0.0, 0.0],
                    [0.0, 0.0, 0.0, 0.0],
                ],
                like=js,
            ),
            1j,
        )
        if qml.math.ndim(phi) == 0:
            return qml.math.diag([1, c, c, 1]) + js * off_diag

        ones = qml.math.ones_like(c)
        diags = stack_last([ones, c, c, ones])[:, :, np.newaxis]
        return diags * np.eye(4) + qml.math.tensordot(js, off_diag, axes=0)

    @staticmethod
    def compute_eigvals(phi):  # pylint: disable=arguments-differ
        r"""Eigenvalues of the operator in the computational basis (static method).

        If :attr:`diagonalizing_gates` are specified and implement a unitary :math:`U^{\dagger}`,
        the operator can be reconstructed as

        .. math:: O = U \Sigma U^{\dagger},

        where :math:`\Sigma` is the diagonal matrix containing the eigenvalues.

        Otherwise, no particular order for the eigenvalues is guaranteed.

        .. seealso:: :meth:`~.IsingXY.eigvals`


        Args:
            phi (tensor_like or float): phase angle

        Returns:
            tensor_like: eigenvalues

        **Example**

        >>> qml.IsingXY.compute_eigvals(0.5)
        array([0.96891242+0.24740396j, 0.96891242-0.24740396j,       1.        +0.j        , 1.        +0.j        ])
        """
        if qml.math.get_interface(phi) == "tensorflow":
            phi = qml.math.cast_like(phi, 1j)

        signs = np.array([1, -1, 0, 0])
        if qml.math.ndim(phi) == 0:
            return qml.math.exp(0.5j * phi * signs)

        return qml.math.exp(qml.math.tensordot(0.5j * phi, signs, axes=0))

    def adjoint(self):
        (phi,) = self.parameters
        return IsingXY(-phi, wires=self.wires)

    def pow(self, z):
        return [IsingXY(self.data[0] * z, wires=self.wires)]

    def simplify(self):
        phi = self.data[0] % (4 * np.pi)

        if _can_replace(phi, 0):
            return qml.Identity(wires=self.wires[0])

        return IsingXY(phi, wires=self.wires)


class PSWAP(Operation):
    r"""Phase SWAP gate

    .. math:: PSWAP(\phi) = \begin{bmatrix}
            1 & 0 & 0 & 0 \\
            0 & 0 & e^{i \phi} & 0 \\
            0 & e^{i \phi} & 0 & 0 \\
            0 & 0 & 0 & 1
        \end{bmatrix}.

    **Details:**

    * Number of wires: 2
    * Number of parameters: 1
    * Gradient recipe:

    .. math::
        \frac{d}{d \phi} PSWAP(\phi)
        = \frac{1}{2} \left[ PSWAP(\phi + \pi / 2) - PSWAP(\phi - \pi / 2) \right]

    Args:
        phi (float): the phase angle
        wires (int): the subsystem the gate acts on
        id (str or None): String representing the operation (optional)
    """
    num_wires = 2
    num_params = 1
    """int: Number of trainable parameters that the operator depends on."""

    grad_method = "A"
    grad_recipe = ([[0.5, 1, np.pi / 2], [-0.5, 1, -np.pi / 2]],)

    def __init__(self, phi, wires, id=None):
        super().__init__(phi, wires=wires, id=id)

    @staticmethod
    def compute_decomposition(phi, wires):
        r"""Representation of the operator as a product of other operators (static method). :

        .. math:: O = O_1 O_2 \dots O_n.


        .. seealso:: :meth:`~.PSWAP.decomposition`.

        Args:
            phi (float): the phase angle
            wires (Iterable, Wires): the subsystem the gate acts on

        Returns:
            list[Operator]: decomposition into lower level operations

        **Example:**

        >>> qml.PSWAP.compute_decomposition(1.23, wires=(0,1))
        [SWAP(wires=[0, 1]), CNOT(wires=[0, 1]), PhaseShift(1.23, wires=[1]), CNOT(wires=[0, 1])]
        """
        return [
            qml.SWAP(wires=wires),
            qml.CNOT(wires=wires),
            PhaseShift(phi, wires=[wires[1]]),
            qml.CNOT(wires=wires),
        ]

    @staticmethod
    def compute_matrix(phi):  # pylint: disable=arguments-differ
        r"""Representation of the operator as a canonical matrix in the computational basis (static method).

        The canonical matrix is the textbook matrix representation that does not consider wires.
        Implicitly, this assumes that the wires of the operator correspond to the global wire order.

        .. seealso:: :meth:`~.PSWAP.matrix`


        Args:
           phi (tensor_like or float): phase angle

        Returns:
           tensor_like: canonical matrix

        **Example**

        >>> qml.PSWAP.compute_matrix(0.5)
        array([[1.        +0.j, 0.        +0.j        , 0.        +0.j        , 0.        +0.j],
              [0.        +0.j, 0.        +0.j        , 0.87758256+0.47942554j, 0.        +0.j],
              [0.        +0.j, 0.87758256+0.47942554j, 0.        +0.j        , 0.        +0.j],
              [0.        +0.j, 0.        +0.j        , 0.        +0.j        , 1.        +0.j]])
        """
        if qml.math.get_interface(phi) == "tensorflow":
            phi = qml.math.cast_like(phi, 1j)

        e = qml.math.exp(1j * phi)

        return qml.math.stack(
            [
                stack_last([1, 0, 0, 0]),
                stack_last([0, 0, e, 0]),
                stack_last([0, e, 0, 0]),
                stack_last([0, 0, 0, 1]),
            ],
            axis=-2,
        )

    @staticmethod
    def compute_eigvals(phi):  # pylint: disable=arguments-differ
        r"""Eigenvalues of the operator in the computational basis (static method).

        If :attr:`diagonalizing_gates` are specified and implement a unitary :math:`U^{\dagger}`,
        the operator can be reconstructed as

        .. math:: O = U \Sigma U^{\dagger},

        where :math:`\Sigma` is the diagonal matrix containing the eigenvalues.

        Otherwise, no particular order for the eigenvalues is guaranteed.

        .. seealso:: :meth:`~.PSWAP.eigvals`


        Args:
            phi (tensor_like or float): phase angle

        Returns:
            tensor_like: eigenvalues

        **Example**

        >>> qml.PSWAP.compute_eigvals(0.5)
        array([ 1.        +0.j        ,  1.        +0.j,       -0.87758256-0.47942554j,  0.87758256+0.47942554j])
        """
        if qml.math.get_interface(phi) == "tensorflow":
            phi = qml.math.cast_like(phi, 1j)

        return qml.math.stack([1, 1, -qml.math.exp(1j * phi), qml.math.exp(1j * phi)])

    def adjoint(self):
        (phi,) = self.parameters
        return PSWAP(-phi, wires=self.wires)

    def simplify(self):
        phi = self.data[0] % (2 * np.pi)

        if _can_replace(phi, 0):
            return qml.SWAP(wires=self.wires)

        return PSWAP(phi, wires=self.wires)<|MERGE_RESOLUTION|>--- conflicted
+++ resolved
@@ -342,23 +342,15 @@
 
     def _check_word_batching(self, pauli_word):
         """Check that the broadcasting/batching of a Pauli word is valid and
-<<<<<<< HEAD
-        consistent with potential broadcasting of a ``PauliRot`` instance."""
-        invalid_word_msg = ()
-=======
         consistent with potential broadcasting of a ``PauliRot`` instance.
         
         Side Effects:
             sets the `_batch_size` property.
         
         Raises:
-            ValueError: if the pauli_word and theta batch sizes do not match or the pauli word is invalid.
-        """
-        invalid_word_msg = (
-            f"The given Pauli word '{pauli_word}' contains characters that are not "
-            "allowed. Allowed characters are I, X, Y and Z"
-        )
->>>>>>> 6da360e4
+            ValueError: if the batch size of ``pauli_word`` and the stored batch size do 
+            not match or if ``pauli_word`` is invalid.
+        """
         num_wires = len(self.wires)
         if isinstance(pauli_word, str):
             # Single string, no broadcasting
