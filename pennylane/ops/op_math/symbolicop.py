# Copyright 2018-2022 Xanadu Quantum Technologies Inc.

# Licensed under the Apache License, Version 2.0 (the "License");
# you may not use this file except in compliance with the License.
# You may obtain a copy of the License at

#     http://www.apache.org/licenses/LICENSE-2.0

# Unless required by applicable law or agreed to in writing, software
# distributed under the License is distributed on an "AS IS" BASIS,
# WITHOUT WARRANTIES OR CONDITIONS OF ANY KIND, either express or implied.
# See the License for the specific language governing permissions and
# limitations under the License.
"""
This submodule defines a base class for symbolic operations representing operator math.
"""
from abc import abstractmethod
from copy import copy

import numpy as np

import pennylane as qml
from pennylane.operation import _UNSET_BATCH_SIZE, Operator
from pennylane.queuing import QueuingManager


class SymbolicOp(Operator):
    """Developer-facing base class for single-operator symbolic operators.

    Args:
        base (~.operation.Operator): the base operation that is modified symbolicly
        id (str): custom label given to an operator instance,
            can be useful for some applications where the instance has to be identified

    This *developer-facing* class can serve as a parent to single base symbolic operators, such as
    :class:`~.ops.op_math.Adjoint`.

    New symbolic operators can inherit from this class to receive some common default behaviour, such
    as deferring properties to the base class, copying the base class during a shallow copy, and
    updating the metadata of the base operator during queueing.

    The child symbolic operator should define the `_name` property during initialization and define
    any relevant representations, such as :meth:`~.operation.Operator.matrix`,
    :meth:`~.operation.Operator.diagonalizing_gates`, :meth:`~.operation.Operator.eigvals`, and
    :meth:`~.operation.Operator.decomposition`.
    """

    _name = "Symbolic"

    @classmethod
    def _primitive_bind_call(cls, *args, **kwargs):
<<<<<<< HEAD
=======
        # has no wires, so doesn't need any wires processing
>>>>>>> c83d98c2
        return cls._primitive.bind(*args, **kwargs)

    # pylint: disable=attribute-defined-outside-init
    def __copy__(self):
        # this method needs to be overwritten because the base must be copied too.
        copied_op = object.__new__(type(self))
        # copied_op must maintain inheritance structure of self
        # Relevant for symbolic ops that mix in operation-specific components.

        for attr, value in vars(self).items():
            if attr not in {"_hyperparameters"}:
                setattr(copied_op, attr, value)

        copied_op._hyperparameters = copy(self.hyperparameters)
        copied_op.hyperparameters["base"] = copy(self.base)

        return copied_op

    # pylint: disable=super-init-not-called
    def __init__(self, base, id=None):
        self.hyperparameters["base"] = base
        self._id = id
        self.queue_idx = None
        self._pauli_rep = None
        self.queue()

    @property
    def batch_size(self):
        return self.base.batch_size

    @property
    def base(self) -> Operator:
        """The base operator."""
        return self.hyperparameters["base"]

    @property
    def data(self):
        """The trainable parameters"""
        return self.base.data

    @data.setter
    def data(self, new_data):
        self.base.data = new_data

    @property
    def num_params(self):
        return self.base.num_params

    @property
    def wires(self):
        return self.base.wires

    # pylint:disable = missing-function-docstring
    @property
    def basis(self):
        return self.base.basis

    @property
    def num_wires(self):
        """Number of wires the operator acts on."""
        return len(self.wires)

    # pylint: disable=arguments-renamed, invalid-overridden-method
    @property
    def has_matrix(self):
        return self.base.has_matrix

    @property
    def is_hermitian(self):
        return self.base.is_hermitian

    @property
    def _queue_category(self):
        return self.base._queue_category  # pylint: disable=protected-access

    def queue(self, context=QueuingManager):
        context.remove(self.base)
        context.append(self)
        return self

    @property
    def arithmetic_depth(self) -> int:
        return 1 + self.base.arithmetic_depth

    @property
    def hash(self):
        return hash(
            (
                str(self.name),
                self.base.hash,
            )
        )

    def map_wires(self, wire_map: dict):
        new_op = copy(self)
        new_op.hyperparameters["base"] = self.base.map_wires(wire_map=wire_map)
        if (p_rep := new_op.pauli_rep) is not None:
            new_op._pauli_rep = p_rep.map_wires(wire_map)  # pylint:disable=protected-access
        return new_op


class ScalarSymbolicOp(SymbolicOp):
    """Developer-facing base class for single-operator symbolic operators that contain a
    scalar coefficient.

    Args:
        base (~.operation.Operator): the base operation that is modified symbolicly
        scalar (float): the scalar coefficient
        id (str): custom label given to an operator instance, can be useful for some applications
            where the instance has to be identified

    This *developer-facing* class can serve as a parent to single base symbolic operators, such as
    :class:`~.ops.op_math.SProd` and :class:`~.ops.op_math.Pow`.
    """

    _name = "ScalarSymbolicOp"

    def __init__(self, base, scalar: float, id=None):
        self.scalar = np.array(scalar) if isinstance(scalar, list) else scalar
        super().__init__(base, id=id)
        self._batch_size = _UNSET_BATCH_SIZE

    @property
    def batch_size(self):
        if self._batch_size is _UNSET_BATCH_SIZE:
            base_batch_size = self.base.batch_size
            if qml.math.ndim(self.scalar) == 0:
                # coeff is not batched
                self._batch_size = base_batch_size
            else:
                # coeff is batched
                scalar_size = qml.math.size(self.scalar)
                if base_batch_size is not None and base_batch_size != scalar_size:
                    raise ValueError(
                        "Broadcasting was attempted but the broadcasted dimensions "
                        f"do not match: {scalar_size}, {base_batch_size}."
                    )
                self._batch_size = scalar_size
        return self._batch_size

    @property
    def data(self):
        return (self.scalar, *self.base.data)

    @data.setter
    def data(self, new_data):
        self.scalar = new_data[0]
        self.base.data = new_data[1:]

    @property
    def has_matrix(self):
        return self.base.has_matrix or isinstance(self.base, qml.ops.Hamiltonian)

    @property
    def hash(self):
        return hash(
            (
                str(self.name),
                str(self.scalar),
                self.base.hash,
            )
        )

    @staticmethod
    @abstractmethod
    def _matrix(scalar, mat):
        """Scalar-matrix operation that doesn't take into account batching.

        ``ScalarSymbolicOp.matrix`` will call this method to compute the matrix for a single scalar
        and base matrix.

        Args:
            scalar (Union[int, float]): non-broadcasted scalar
            mat (ndarray): non-broadcasted matrix
        """

    def matrix(self, wire_order=None):
        r"""Representation of the operator as a matrix in the computational basis.

        If ``wire_order`` is provided, the numerical representation considers the position of the
        operator's wires in the global wire order. Otherwise, the wire order defaults to the
        operator's wires.

        If the matrix depends on trainable parameters, the result
        will be cast in the same autodifferentiation framework as the parameters.

        A ``MatrixUndefinedError`` is raised if the base matrix representation has not been defined.

        .. seealso:: :meth:`~.Operator.compute_matrix`

        Args:
            wire_order (Iterable): global wire order, must contain all wire labels from the
            operator's wires

        Returns:
            tensor_like: matrix representation
        """
        # compute base matrix
        if isinstance(self.base, qml.ops.Hamiltonian):
            base_matrix = qml.matrix(self.base)
        else:
            base_matrix = self.base.matrix()

        scalar_interface = qml.math.get_interface(self.scalar)
        scalar = self.scalar
        if scalar_interface == "torch":
            # otherwise get `RuntimeError: Can't call numpy() on Tensor that requires grad.`
            base_matrix = qml.math.convert_like(base_matrix, self.scalar)
        elif scalar_interface == "tensorflow":
            # just cast everything to complex128. Otherwise we may have casting problems
            # where things get truncated like in SProd(tf.Variable(0.1), qml.X(0))
            scalar = qml.math.cast(scalar, "complex128")
            base_matrix = qml.math.cast(base_matrix, "complex128")

        # compute scalar operation on base matrix taking batching into account
        scalar_size = qml.math.size(scalar)
        if scalar_size != 1:
            if scalar_size == self.base.batch_size:
                # both base and scalar are broadcasted
                mat = qml.math.stack([self._matrix(s, m) for s, m in zip(scalar, base_matrix)])
            else:
                # only scalar is broadcasted
                mat = qml.math.stack([self._matrix(s, base_matrix) for s in scalar])
        elif self.base.batch_size is not None:
            # only base is broadcasted
            mat = qml.math.stack([self._matrix(scalar, ar2) for ar2 in base_matrix])
        else:
            # none are broadcasted
            mat = self._matrix(scalar, base_matrix)

        return qml.math.expand_matrix(mat, wires=self.wires, wire_order=wire_order)<|MERGE_RESOLUTION|>--- conflicted
+++ resolved
@@ -49,10 +49,7 @@
 
     @classmethod
     def _primitive_bind_call(cls, *args, **kwargs):
-<<<<<<< HEAD
-=======
         # has no wires, so doesn't need any wires processing
->>>>>>> c83d98c2
         return cls._primitive.bind(*args, **kwargs)
 
     # pylint: disable=attribute-defined-outside-init
