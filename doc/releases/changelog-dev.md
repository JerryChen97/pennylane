--- conflicted
+++ resolved
@@ -4,12 +4,9 @@
 
 <h3>New features since last release</h3>
 
-<<<<<<< HEAD
 * The `default.tensor` device now supports the `tn` method to simulate quantum circuits using exact tensor networks.
   [(#5786)](https://github.com/PennyLaneAI/pennylane/pull/5786)
 
-* The `default.tensor` device is introduced to perform tensor network simulations of quantum circuits using the `mps` (Matrix Product State) method.
-=======
 * `qml.QNode` and `qml.qnode` now accept two new keyword arguments: `postselect_mode` and `mcm_method`.
   These keyword arguments can be used to configure how the device should behave when running circuits with
   mid-circuit measurements.
@@ -23,8 +20,7 @@
     Use `mcm_method="deferred"` to use the deferred measurements principle, or `mcm_method="one-shot"`
     to execute once for each shot.
 
-* The `default.tensor` device is introduced to perform tensor network simulation of a quantum circuit.
->>>>>>> 22342c90
+* The `default.tensor` device is introduced to perform tensor network simulations of quantum circuits using the `mps` (Matrix Product State) method.
   [(#5699)](https://github.com/PennyLaneAI/pennylane/pull/5699)
 
 <h3>Improvements 🛠</h3>
