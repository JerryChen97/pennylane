:orphan:

# Release 0.37.0-dev (development release)

<h3>New features since last release</h3>

* `qml.QNode` and `qml.qnode` now accept two new keyword arguments: `postselect_mode` and `mcm_method`.
  These keyword arguments can be used to configure how the device should behave when running circuits with
  mid-circuit measurements.
  [(#5679)](https://github.com/PennyLaneAI/pennylane/pull/5679)

  * `postselect_mode="hw-like"` will indicate to devices to discard invalid shots when postselecting
    mid-circuit measurements. Use `postselect_mode="fill-shots"` to unconditionally sample the postselected
    value, thus making all samples valid. This is equivalent to sampling until the number of valid samples
    matches the total number of shots.
  * `mcm_method` will indicate which strategy to use for running circuits with mid-circuit measurements.
    Use `mcm_method="deferred"` to use the deferred measurements principle, or `mcm_method="one-shot"`
    to execute once for each shot.

* The `default.tensor` device is introduced to perform tensor network simulation of a quantum circuit.
  [(#5699)](https://github.com/PennyLaneAI/pennylane/pull/5699)

<h3>Improvements 🛠</h3>

* The wires for the `default.tensor` device are selected at runtime if they are not provided by user.
  [(#5744)](https://github.com/PennyLaneAI/pennylane/pull/5744)

* Added `packaging` in the required list of packages.
  [(#5769)](https://github.com/PennyLaneAI/pennylane/pull/5769).

* Logging now allows for an easier opt-in across the stack, and also extends control support to `catalyst`.
  [(#5528)](https://github.com/PennyLaneAI/pennylane/pull/5528).

* A number of templates have been updated to be valid pytrees and PennyLane operations.
  [(#5698)](https://github.com/PennyLaneAI/pennylane/pull/5698)

* `ctrl` now works with tuple-valued `control_values` when applied to any already controlled operation.
  [(#5725)](https://github.com/PennyLaneAI/pennylane/pull/5725)

* Add support for 3 new pytest markers: `unit`, `integration` and `system`.
  [(#5517)](https://github.com/PennyLaneAI/pennylane/pull/5517)

* The sorting order of parameter-shift terms is now guaranteed to resolve ties in the absolute value with the sign of the shifts.
  [(#5582)](https://github.com/PennyLaneAI/pennylane/pull/5582)

* `qml.transforms.split_non_commuting` can now handle circuits containing measurements of multi-term observables.
  [(#5729)](https://github.com/PennyLaneAI/pennylane/pull/5729)

<h4>Mid-circuit measurements and dynamic circuits</h4>

* The `dynamic_one_shot` transform uses a single auxiliary tape with a shot vector and `default.qubit` implements the loop over shots with `jax.vmap`.
  [(#5617)](https://github.com/PennyLaneAI/pennylane/pull/5617)
  
* The `dynamic_one_shot` transform can be compiled with `jax.jit`.
  [(#5557)](https://github.com/PennyLaneAI/pennylane/pull/5557)

* When using `defer_measurements` with postselecting mid-circuit measurements, operations
  that will never be active due to the postselected state are skipped in the transformed
  quantum circuit. In addition, postselected controls are skipped, as they are evaluated
  at transform time. This optimization feature can be turned off by setting `reduce_postselected=False`
  [(#5558)](https://github.com/PennyLaneAI/pennylane/pull/5558)

  Consider a simple circuit with three mid-circuit measurements, two of which are postselecting,
  and a single gate conditioned on those measurements:

  ```python
  @qml.qnode(qml.device("default.qubit"))
  def node(x):
      qml.RX(x, 0)
      qml.RX(x, 1)
      qml.RX(x, 2)
      mcm0 = qml.measure(0, postselect=0, reset=False)
      mcm1 = qml.measure(1, postselect=None, reset=True)
      mcm2 = qml.measure(2, postselect=1, reset=False)
      qml.cond(mcm0+mcm1+mcm2==1, qml.RX)(0.5, 3)
      return qml.expval(qml.Z(0) @ qml.Z(3))
  ```

  Without the new optimization, we obtain three gates, each controlled on the three measured
  qubits. They correspond to the combinations of controls that satisfy the condition
  `mcm0+mcm1+mcm2==1`:

  ```pycon
  >>> print(qml.draw(qml.defer_measurements(node, reduce_postselected=False))(0.6))
  0: ──RX(0.60)──|0⟩⟨0|─╭●─────────────────────────────────────────────┤ ╭<Z@Z>
  1: ──RX(0.60)─────────│──╭●─╭X───────────────────────────────────────┤ │
  2: ──RX(0.60)─────────│──│──│───|1⟩⟨1|─╭○────────╭○────────╭●────────┤ │
  3: ───────────────────│──│──│──────────├RX(0.50)─├RX(0.50)─├RX(0.50)─┤ ╰<Z@Z>
  4: ───────────────────╰X─│──│──────────├○────────├●────────├○────────┤
  5: ──────────────────────╰X─╰●─────────╰●────────╰○────────╰○────────┤
  ```

  If we do not explicitly deactivate the optimization, we obtain a much simpler circuit:

  ```pycon
  >>> print(qml.draw(qml.defer_measurements(node))(0.6))
  0: ──RX(0.60)──|0⟩⟨0|─╭●─────────────────┤ ╭<Z@Z>
  1: ──RX(0.60)─────────│──╭●─╭X───────────┤ │
  2: ──RX(0.60)─────────│──│──│───|1⟩⟨1|───┤ │
  3: ───────────────────│──│──│──╭RX(0.50)─┤ ╰<Z@Z>
  4: ───────────────────╰X─│──│──│─────────┤
  5: ──────────────────────╰X─╰●─╰○────────┤
  ```

  There is only one controlled gate with only one control wire.

* `qml.devices.LegacyDevice` is now an alias for `qml.Device`, so it is easier to distinguish it from
  `qml.devices.Device`, which follows the new device API.
  [(#5581)](https://github.com/PennyLaneAI/pennylane/pull/5581)

* The `dtype` for `eigvals` of `X`, `Y`, `Z` and `Hadamard` is changed from `int` to `float`, making them 
  consistent with the other observables. The `dtype` of the returned values when sampling these observables 
  (e.g. `qml.sample(X(0))`) is also changed to `float`. 
  [(#5607)](https://github.com/PennyLaneAI/pennylane/pull/5607)

* Sets up the framework for the development of an `assert_equal` function for testing operator comparison.
  [(#5634)](https://github.com/PennyLaneAI/pennylane/pull/5634)

* `qml.sample` can now be used on Boolean values representing mid-circuit measurement results in
  traced quantum functions. This feature is used with Catalyst to enable the pattern
  `m = measure(0); qml.sample(m)`.
  [(#5673)](https://github.com/PennyLaneAI/pennylane/pull/5673)

* PennyLane operators, measurements, and QNodes can now automatically be captured as instructions in JAXPR.
  [(#5564)](https://github.com/PennyLaneAI/pennylane/pull/5564)
  [(#5511)](https://github.com/PennyLaneAI/pennylane/pull/5511)
  [(#5708)](https://github.com/PennyLaneAI/pennylane/pull/5708)
<<<<<<< HEAD
=======
  [(#5523)](https://github.com/PennyLaneAI/pennylane/pull/5523)
  [(#5686)](https://github.com/PennyLaneAI/pennylane/pull/5686)
>>>>>>> 22342c90

* The `decompose` transform has an `error` kwarg to specify the type of error that should be raised, 
  allowing error types to be more consistent with the context the `decompose` function is used in.
  [(#5669)](https://github.com/PennyLaneAI/pennylane/pull/5669)

* The `qml.pytrees` module now has `flatten` and `unflatten` methods for serializing pytrees.
  [(#5701)](https://github.com/PennyLaneAI/pennylane/pull/5701)

* Empty initialization of `PauliVSpace` is permitted.
  [(#5675)](https://github.com/PennyLaneAI/pennylane/pull/5675)

* `QuantumScript` properties are only calculated when needed, instead of on initialization. This decreases the classical overhead by >20%.
  `par_info`, `obs_sharing_wires`, and `obs_sharing_wires_id` are now public attributes.
  [(#5696)](https://github.com/PennyLaneAI/pennylane/pull/5696)

* The `qml.qchem.Molecule` object is now the central object used by all qchem functions.
  [(#5571)](https://github.com/PennyLaneAI/pennylane/pull/5571)

* The `qml.qchem.Molecule` class now supports Angstrom as a unit.
  [(#5694)](https://github.com/PennyLaneAI/pennylane/pull/5694)

* The `qml.qchem.Molecule` class now supports open-shell systems.
  [(#5655)](https://github.com/PennyLaneAI/pennylane/pull/5655)

* The `qml.qchem.molecular_hamiltonian` function now supports parity and Bravyi-Kitaev mappings.
  [(#5657)](https://github.com/PennyLaneAI/pennylane/pull/5657/)

* The qchem docs are updated with the new qchem improvements.
  [(#5758)](https://github.com/PennyLaneAI/pennylane/pull/5758/)
  [(#5638)](https://github.com/PennyLaneAI/pennylane/pull/5638/)

<h4>Community contributions 🥳</h4>

* Implemented kwargs (`check_interface`, `check_trainability`, `rtol` and `atol`) support in `qml.equal` for the operators `Pow`, `Adjoint`, `Exp`, and `SProd`.
  [(#5668)](https://github.com/PennyLaneAI/pennylane/issues/5668)
  
* ``qml.QutritDepolarizingChannel`` has been added, allowing for depolarizing noise to be simulated on the `default.qutrit.mixed` device.
  [(#5502)](https://github.com/PennyLaneAI/pennylane/pull/5502)

* `qml.QutritAmplitudeDamping` channel has been added, allowing for noise processes modelled by amplitude damping to be simulated on the `default.qutrit.mixed` device.
  [(#5503)](https://github.com/PennyLaneAI/pennylane/pull/5503)
  [(#5757)](https://github.com/PennyLaneAI/pennylane/pull/5757)

<h3>Breaking changes 💔</h3>

* Passing `shots` as a keyword argument to a `QNode` initialization now raises an error, instead of ignoring the input.
  [(#5748)](https://github.com/PennyLaneAI/pennylane/pull/5748)

* A custom decomposition can no longer be provided to `QDrift`. Instead, apply the operations in your custom
  operation directly with `qml.apply`.
  [(#5698)](https://github.com/PennyLaneAI/pennylane/pull/5698)

* Sampling observables composed of `X`, `Y`, `Z` and `Hadamard` now returns values of type `float` instead of `int`.
  [(#5607)](https://github.com/PennyLaneAI/pennylane/pull/5607)

* `qml.is_commuting` no longer accepts the `wire_map` argument, which does not bring any functionality.
  [(#5660)](https://github.com/PennyLaneAI/pennylane/pull/5660)

* `qml.from_qasm_file` has been removed. The user can open files and load their content using `qml.from_qasm`.
  [(#5659)](https://github.com/PennyLaneAI/pennylane/pull/5659)

* `qml.load` has been removed in favour of more specific functions, such as `qml.from_qiskit`, etc.
  [(#5654)](https://github.com/PennyLaneAI/pennylane/pull/5654)

* `qml.transforms.convert_to_numpy_parameters` is now a proper transform and its output signature has changed,
  returning a list of `QuantumTape`s and a post-processing function instead of simply the transformed circuit.
  [(#5693)](https://github.com/PennyLaneAI/pennylane/pull/5693)

* `Controlled.wires` does not include `self.work_wires` anymore. That can be accessed separately through `Controlled.work_wires`.
  Consequently, `Controlled.active_wires` has been removed in favour of the more common `Controlled.wires`.
  [(#5728)](https://github.com/PennyLaneAI/pennylane/pull/5728)

<h3>Deprecations 👋</h3>

* The `simplify` argument in `qml.Hamiltonian` and `qml.ops.LinearCombination` is deprecated. 
  Instead, `qml.simplify()` can be called on the constructed operator.
  [(#5677)](https://github.com/PennyLaneAI/pennylane/pull/5677)

* `qml.transforms.map_batch_transform` is deprecated, since a transform can be applied directly to a batch of tapes.
  [(#5676)](https://github.com/PennyLaneAI/pennylane/pull/5676)

<h3>Documentation 📝</h3>

* The documentation for the `default.tensor` device has been added.
  [(#5719)](https://github.com/PennyLaneAI/pennylane/pull/5719)

* A small typo was fixed in the docstring for `qml.sample`.
  [(#5685)](https://github.com/PennyLaneAI/pennylane/pull/5685)

<h3>Bug fixes 🐛</h3>

* Disable Docker builds on PR merge.
  [(#5777)](https://github.com/PennyLaneAI/pennylane/pull/5777)

* The validation of the adjoint method in `DefaultQubit` correctly handles device wires now.
  [(#5761)](https://github.com/PennyLaneAI/pennylane/pull/5761)

* `QuantumPhaseEstimation.map_wires` on longer modifies the original operation instance.
  [(#5698)](https://github.com/PennyLaneAI/pennylane/pull/5698)

* The decomposition of `AmplitudeAmplification` now correctly queues all operations.
  [(#5698)](https://github.com/PennyLaneAI/pennylane/pull/5698)

* Replaced `semantic_version` with `packaging.version.Version`, since the former cannot
  handle the metadata `.post` in the version string.
  [(#5754)](https://github.com/PennyLaneAI/pennylane/pull/5754)

* The `dynamic_one_shot` transform now has expanded support for the `jax` and `torch` interfaces.
  [(#5672)](https://github.com/PennyLaneAI/pennylane/pull/5672)

* The decomposition of `StronglyEntanglingLayers` is now compatible with broadcasting.
  [(#5716)](https://github.com/PennyLaneAI/pennylane/pull/5716)

* `qml.cond` can now be applied to `ControlledOp` operations when deferring measurements.
  [(#5725)](https://github.com/PennyLaneAI/pennylane/pull/5725)

* The legacy `Tensor` class can now handle a `Projector` with abstract tracer input.
  [(#5720)](https://github.com/PennyLaneAI/pennylane/pull/5720)

* Fixed a bug that raised an error regarding expected vs actual `dtype` when using `JAX-JIT` on a circuit that 
  returned samples of observables containing the `qml.Identity` operator.
  [(#5607)](https://github.com/PennyLaneAI/pennylane/pull/5607)

* The signature of `CaptureMeta` objects (like `Operator`) now match the signature of the `__init__` call.
  [(#5727)](https://github.com/PennyLaneAI/pennylane/pull/5727)

* Use vanilla NumPy arrays in `test_projector_expectation` to avoid differentiating `qml.Projector` with respect to the state attribute.
  [(#5683)](https://github.com/PennyLaneAI/pennylane/pull/5683)

* `qml.Projector` is now compatible with jax-jit.
  [(#5595)](https://github.com/PennyLaneAI/pennylane/pull/5595)

* Finite shot circuits with a `qml.probs` measurement, both with a `wires` or `op` argument, can now be compiled with `jax.jit`.
  [(#5619)](https://github.com/PennyLaneAI/pennylane/pull/5619)
  
* `param_shift`, `finite_diff`, `compile`, `insert`, `merge_rotations`, and `transpile` now
  all work with circuits with non-commuting measurements.
  [(#5424)](https://github.com/PennyLaneAI/pennylane/pull/5424)
  [(#5681)](https://github.com/PennyLaneAI/pennylane/pull/5681)

* A correction is added to `bravyi_kitaev` to call the correct function for a FermiSentence input.
  [(#5671)](https://github.com/PennyLaneAI/pennylane/pull/5671)

* Fixes a bug where `sum_expand` produces incorrect result dimensions when combining shot vectors, 
  multiple measurements, and parameter broadcasting.
  [(#5702)](https://github.com/PennyLaneAI/pennylane/pull/5702)

* Fixes a bug in `qml.math.dot` that raises an error when only one of the operands is a scalar.
  [(#5702)](https://github.com/PennyLaneAI/pennylane/pull/5702)

* `qml.matrix` is now compatible with qnodes compiled by catalyst.qjit.
  [(#5753)](https://github.com/PennyLaneAI/pennylane/pull/5753)

<h3>Contributors ✍️</h3>

This release contains contributions from (in alphabetical order):

Lillian M. A. Frederiksen,
Gabriel Bottrill,
Astral Cai,
Ahmed Darwish,
Isaac De Vlugt,
Diksha Dhawan,
Pietropaolo Frisoni,
Emiliano Godinez,
David Ittah,
Soran Jahangiri,
Korbinian Kottmann,
Christina Lee,
Vincent Michaud-Rioux,
Lee James O'Riordan,
Mudit Pandey,
Kenya Sakka,
Haochen Paul Wang,
David Wierichs.<|MERGE_RESOLUTION|>--- conflicted
+++ resolved
@@ -125,11 +125,8 @@
   [(#5564)](https://github.com/PennyLaneAI/pennylane/pull/5564)
   [(#5511)](https://github.com/PennyLaneAI/pennylane/pull/5511)
   [(#5708)](https://github.com/PennyLaneAI/pennylane/pull/5708)
-<<<<<<< HEAD
-=======
   [(#5523)](https://github.com/PennyLaneAI/pennylane/pull/5523)
   [(#5686)](https://github.com/PennyLaneAI/pennylane/pull/5686)
->>>>>>> 22342c90
 
 * The `decompose` transform has an `error` kwarg to specify the type of error that should be raised, 
   allowing error types to be more consistent with the context the `decompose` function is used in.
