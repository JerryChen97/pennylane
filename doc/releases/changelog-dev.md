:orphan:

# Release 0.35.0-dev (development release)

<h3>New features since last release</h3>

* The `default.qubit` device treats mid-circuit measurements natively when operating in
  shots-mode (i.e. `shots is not None`). Previously, circuits with mid-circuit measurements
  would be decomposed using the `@qml.defer_measurements` transform (which is still a valid
  decorator), requiring one extra wire for each mid-circuit measurement. The new
  behavior is to evaluate the circuit `shots` times, "collapsing" the circuit state
  stochastically along the way. While this is oftentimes slower, it requires much less
  memory for circuits with several mid-circuit measurements, or circuits which have already
  several wires.
  [(#5088)](https://github.com/PennyLaneAI/pennylane/pull/5088)

* A new `default.clifford` device enables efficient simulation of large-scale Clifford circuits
  defined in PennyLane through the use of [stim](https://github.com/quantumlib/Stim) as a backend.
  [(#4936)](https://github.com/PennyLaneAI/pennylane/pull/4936)

  Given a circuit with only Clifford gates, one can use this device to obtain the usual range
  of PennyLane [measurements](https://docs.pennylane.ai/en/stable/introduction/measurements.html)
  as well as the state represented in the Tableau form of
  [Aaronson & Gottesman (2004)](https://journals.aps.org/pra/abstract/10.1103/PhysRevA.70.052328):

  ```python
  import pennylane as qml

  dev = qml.device("default.clifford", tableau=True)

  @qml.qnode(dev)
  def circuit():
      qml.CNOT(wires=[0, 1])
      qml.PauliX(wires=[1])
      qml.ISWAP(wires=[0, 1])
      qml.Hadamard(wires=[0])
      return qml.state()
  ```

  ```pycon
  >>> circuit()
  array([[0, 1, 1, 0, 0],
         [1, 0, 1, 1, 1],
         [0, 0, 0, 1, 0],
         [1, 0, 0, 1, 1]])
  ```

* Adjoint device VJP's are now supported with `jax.jacobian`. `device_vjp=True` is
  is now strictly faster for jax.
  [(#4963)](https://github.com/PennyLaneAI/pennylane/pull/4963)

* New `qml.commutator` function that allows to compute commutators between
  `qml.operation.Operator`, `qml.pauli.PauliWord` and `qml.pauli.PauliSentence` instances.
  [(#5051)](https://github.com/PennyLaneAI/pennylane/pull/5051)

  Basic usage with PennyLane operators.

  ```pycon
  >>> qml.commutator(qml.PauliX(0), qml.PauliY(0))
  2j*(PauliZ(wires=[0]))
  ```

  We can return a `PauliSentence` instance by setting `pauli=True`.

  ```pycon
  >>> op1 = qml.PauliX(0) @ qml.PauliX(1)
  >>> op2 = qml.PauliY(0) + qml.PauliY(1)
  >>> qml.commutator(op1, op2, pauli=True)
  2j * X(1) @ Z(0)
  + 2j * Z(1) @ X(0)
  ```

  We can also input `PauliWord` and `PauliSentence` instances.

  ```pycon
  >>> op1 = PauliWord({0:"X", 1:"X"})
  >>> op2 = PauliWord({0:"Y"}) + PauliWord({1:"Y"})
  >>> qml.commutator(op1, op2, pauli=True)
  2j * Z(0) @ X(1)
  + 2j * X(0) @ Z(1)
  ```

<h3>Improvements 🛠</h3>

<<<<<<< HEAD
* The `default.qubit` device handles measurement value lists when executing mid-circuit measurements natively.
  [(#5111)](https://github.com/PennyLaneAI/pennylane/pull/5111)

* The `default.qubit` device handles composite measurements when executing mid-circuit measurements natively.
  [(#5111)](https://github.com/PennyLaneAI/pennylane/pull/5111)

* The `default.qubit` device handles post-selection when executing mid-circuit measurements natively.
  [(#5111)](https://github.com/PennyLaneAI/pennylane/pull/5111)
=======
* Remove queuing (`AnnotatedQueue`) from `qml.cut_circuit` and `qml.cut_circuit_mc` to improve performance 
  for large workflows.
  [(#5108)](https://github.com/PennyLaneAI/pennylane/pull/5108)
>>>>>>> de4fb474

* `device_vjp` can now be used with normal Tensorflow. Support has not yet been added
  for `tf.Function` and Tensorflow Autograph.
  [(#4676)](https://github.com/PennyLaneAI/pennylane/pull/4676)

* Improve the performance of circuit-cutting workloads with large numbers of generated tapes.
  [(#5005)](https://github.com/PennyLaneAI/pennylane/pull/5005)

* Update `tests/ops/functions/conftest.py` to ensure all operator types are tested for validity.
  [(#4978)](https://github.com/PennyLaneAI/pennylane/pull/4978)

* Upgrade Pauli arithmetic:
  You can now multiply `PauliWord` and `PauliSentence` instances by scalars, e.g. `0.5 * PauliWord({0:"X"})` or `0.5 * PauliSentence({PauliWord({0:"X"}): 1.})`.
  You can now intuitively add together
  `PauliWord` and `PauliSentence` as well as scalars, which are treated implicitly as identities.
  For example `ps1 + pw1 + 1.` for some Pauli word `pw1 = PauliWord({0: "X", 1: "Y"})` and Pauli
  sentence `ps1 = PauliSentence({pw1: 3.})`.
  You can now subtract `PauliWord` and `PauliSentence` instances, as well as scalars, from each other. For example `ps1 - pw1 - 1`.
  Overall, you can now intuitively construct `PauliSentence` operators like `0.5 * pw1 - 1.5 * ps1 + 2`.
  [(#4989)](https://github.com/PennyLaneAI/pennylane/pull/4989)
  [(#5001)](https://github.com/PennyLaneAI/pennylane/pull/5001)
  [(#5003)](https://github.com/PennyLaneAI/pennylane/pull/5003)
  [(#5017)](https://github.com/PennyLaneAI/pennylane/pull/5017)

* `qml.matrix` now accepts `PauliWord` and `PauliSentence` instances, `qml.matrix(PauliWord({0:"X"}))`.
  [(#5018)](https://github.com/PennyLaneAI/pennylane/pull/5018)

* Improve efficiency of matrix calculation when operator is symmetric over wires
   [(#3601)](https://github.com/PennyLaneAI/pennylane/pull/3601)

* PennyLane can now use lightning provided VJPs by selecting `device_vjp=True` on the QNode.
  [(#4914)](https://github.com/PennyLaneAI/pennylane/pull/4914)

* A new `pennylane.workflow` module is added. This module now contains `qnode.py`, `execution.py`, `set_shots.py`, `jacobian_products.py`, and the submodule `interfaces`.
  [(#5023)](https://github.com/PennyLaneAI/pennylane/pull/5023)

* Composite operations (eg. those made with `qml.prod` and `qml.sum`) and `SProd` operations convert `Hamiltonian` and
  `Tensor` operands to `Sum` and `Prod` types, respectively. This helps avoid the mixing of
  incompatible operator types.
  [(#5031)](https://github.com/PennyLaneAI/pennylane/pull/5031)
  [(#5063)](https://github.com/PennyLaneAI/pennylane/pull/5063)

* Raise a more informative error when calling `adjoint_jacobian` with trainable state-prep operations.
  [(#5026)](https://github.com/PennyLaneAI/pennylane/pull/5026)

* `CRX`, `CRY`, `CRZ`, `CROT`, and `ControlledPhaseShift` (i.e. `CPhaseShift`) now inherit from `ControlledOp`, giving them additional properties such as `control_wire` and `control_values`. Calling `qml.ctrl` on `RX`, `RY`, `RZ`, `Rot`, and `PhaseShift` with a single control wire will return gates of types `CRX`, `CRY`, etc. as opposed to a general `Controlled` operator.
  [(#5069)](https://github.com/PennyLaneAI/pennylane/pull/5069)

* CI will now fail if coverage data fails to upload to codecov. Previously, it would silently pass
  and the codecov check itself would never execute.
  [(#5101)](https://github.com/PennyLaneAI/pennylane/pull/5101)

<h4>Community contributions 🥳</h4>

* The transform `split_non_commuting` now accepts measurements of type `probs`, `sample` and `counts` which accept both wires and observables.
  [(#4972)](https://github.com/PennyLaneAI/pennylane/pull/4972)

* A function called `apply_operation` has been added to the new `qutrit_mixed` module found in `qml.devices` that applies operations to device-compatible states.
  [(#5032)](https://github.com/PennyLaneAI/pennylane/pull/5032)

<h3>Breaking changes 💔</h3>

* Pin Black to `v23.12` to prevent unnecessary formatting changes.
  [(#5112)](https://github.com/PennyLaneAI/pennylane/pull/5112)

* `gradient_analysis_and_validation` is now renamed to `find_and_validate_gradient_methods`. Instead of returning a list, it now returns a dictionary of gradient methods for each parameter index, and no longer mutates the tape.
  [(#5035)](https://github.com/PennyLaneAI/pennylane/pull/5035)

* Passing additional arguments to a transform that decorates a QNode must be done through the use
  of `functools.partial`.
  [(#5046)](https://github.com/PennyLaneAI/pennylane/pull/5046)

* Multiplying two `PauliWord` instances no longer returns a tuple `(new_word, coeff)`
  but instead `PauliSentence({new_word: coeff})`. The old behavior is still available
  with the private method `PauliWord._matmul(other)` for faster processing.
  [(#5045)](https://github.com/PennyLaneAI/pennylane/pull/5054)

* `Observable.return_type` has been removed. Instead, you should inspect the type
  of the surrounding measurement process.
  [(#5044)](https://github.com/PennyLaneAI/pennylane/pull/5044)

* `ClassicalShadow.entropy()` no longer needs an `atol` keyword as a better
  method to estimate entropies from approximate density matrix reconstructions
  (with potentially negative eigenvalues) has been implemented.
  [(#5048)](https://github.com/PennyLaneAI/pennylane/pull/5048)

* The decomposition of an operator created with calling `qml.ctrl` on a parametric operator (specifically `RX`, `RY`, `RZ`, `Rot`, `PhaseShift`) with a single control wire will now be the full decomposition instead of a single controlled gate. For example:
  ```
  >>> qml.ctrl(qml.RX(0.123, wires=1), control=0).decomposition()
  [
    RZ(1.5707963267948966, wires=[1]),
    RY(0.0615, wires=[1]),
    CNOT(wires=[0, 1]),
    RY(-0.0615, wires=[1]),
    CNOT(wires=[0, 1]),
    RZ(-1.5707963267948966, wires=[1])
  ]
  ```
  [(#5069)](https://github.com/PennyLaneAI/pennylane/pull/5069)

* `QuantumScript.is_sampled` and `QuantumScript.all_sampled` have been removed. Users should now
  validate these properties manually.
  [(#5072)](https://github.com/PennyLaneAI/pennylane/pull/5072)

* `qml.transforms.one_qubit_decomposition` and `qml.transforms.two_qubit_decomposition` are removed. Instead,
  you should use `qml.ops.one_qubit_decomposition` and `qml.ops.two_qubit_decomposition`.
  [(#5091)](https://github.com/PennyLaneAI/pennylane/pull/5091)

* `qml.ExpvalCost` has been removed. Users should use `qml.expval()` moving forward.
  [(#5097)](https://github.com/PennyLaneAI/pennylane/pull/5097)

<h3>Deprecations 👋</h3>

* `Operator.validate_subspace(subspace)` has been relocated to the `qml.ops.qutrit.parametric_ops`
  module and will be removed from the Operator class in an upcoming release.
  [(#5067)](https://github.com/PennyLaneAI/pennylane/pull/5067)

* Matrix and tensor products between `PauliWord` and `PauliSentence` instances are done using
  the `@` operator, `*` will be used only for scalar multiplication. Note also the breaking
  change that the product of two `PauliWord` instances now returns a `PauliSentence` instead
  of a tuple `(new_word, coeff)`.
  [(#4989)](https://github.com/PennyLaneAI/pennylane/pull/4989)
  [(#5054)](https://github.com/PennyLaneAI/pennylane/pull/5054)

* `MeasurementProcess.name` and `MeasurementProcess.data` are now deprecated, as they contain dummy
  values that are no longer needed.
  [(#5047)](https://github.com/PennyLaneAI/pennylane/pull/5047)
  [(#5071)](https://github.com/PennyLaneAI/pennylane/pull/5071)
  [(#5076)](https://github.com/PennyLaneAI/pennylane/pull/5076)

* Calling `qml.matrix` without providing a `wire_order` on objects where the wire order could be
  ambiguous now raises a warning. In the future, the `wire_order` argument will be required in
  these cases.
  [(#5039)](https://github.com/PennyLaneAI/pennylane/pull/5039)

* `qml.pauli.pauli_mult` and `qml.pauli.pauli_mult_with_phase` are now deprecated. Instead, you
  should use `qml.simplify(qml.prod(pauli_1, pauli_2))` to get the reduced operator.
  [(#5057)](https://github.com/PennyLaneAI/pennylane/pull/5057)

* The private functions `_pauli_mult`, `_binary_matrix` and `_get_pauli_map` from the
  `pauli` module have been deprecated, as they are no longer used anywhere and the same
  functionality can be achieved using newer features in the `pauli` module.
  [(#5057)](https://github.com/PennyLaneAI/pennylane/pull/5057)

<h3>Documentation 📝</h3>

* The module documentation for `pennylane.tape` now explains the difference between `QuantumTape` and `QuantumScript`.
  [(#5065)](https://github.com/PennyLaneAI/pennylane/pull/5065)

* A typo in a code example in the `qml.transforms` API has been fixed.
  [(#5014)](https://github.com/PennyLaneAI/pennylane/pull/5014)

* Clarification for the definition of `argnum` added to gradient methods
  [(#5035)](https://github.com/PennyLaneAI/pennylane/pull/5035)

* A typo in the code example for `qml.qchem.dipole_of` has been fixed.
  [(#5036)](https://github.com/PennyLaneAI/pennylane/pull/5036)

* Added a development guide on deprecations and removals.
  [(#5083)](https://github.com/PennyLaneAI/pennylane/pull/5083)

* A note about the eigenspectrum of second-quantized Hamiltonians added to `qml.eigvals`.
  [(#5095)](https://github.com/PennyLaneAI/pennylane/pull/5095)

<h3>Bug fixes 🐛</h3>

* Fixed a bug where caching together with JIT compilation and broadcasted tapes yielded wrong results
  `Operator.hash` now depends on the memory location, `id`, of a Jax tracer instead of its string representation.
  [(#3917)](https://github.com/PennyLaneAI/pennylane/pull/3917)

* `qml.transforms.undo_swaps` can now work with operators with hyperparameters or nesting.
  [(#5081)](https://github.com/PennyLaneAI/pennylane/pull/5081)

* `qml.transforms.split_non_commuting` will now pass the original shots along.
  [(#5081)](https://github.com/PennyLaneAI/pennylane/pull/5081)

* If `argnum` is provided to a gradient transform, only the parameters specified in `argnum` will have their gradient methods validated.
  [(#5035)](https://github.com/PennyLaneAI/pennylane/pull/5035)

* `StatePrep` operations expanded onto more wires are now compatible with backprop.
  [(#5028)](https://github.com/PennyLaneAI/pennylane/pull/5028)

* `qml.equal` works well with `qml.Sum` operators when wire labels are a mix of integers and strings.
  [(#5037)](https://github.com/PennyLaneAI/pennylane/pull/5037)

* The return value of `Controlled.generator` now contains a projector that projects onto the correct subspace based on the control value specified.
  [(#5068)](https://github.com/PennyLaneAI/pennylane/pull/5068)

* `CosineWindow` no longer raises an unexpected error when used on a subset of wires at the beginning of a circuit.
  [(#5080)](https://github.com/PennyLaneAI/pennylane/pull/5080)

* Ensure `tf.function` works with `TensorSpec(shape=None)` by skipping batch size computation.
  [(#5089)](https://github.com/PennyLaneAI/pennylane/pull/5089)

<h3>Contributors ✍️</h3>

This release contains contributions from (in alphabetical order):

Abhishek Abhishek,
Utkarsh Azad,
Gabriel Bottrill,
Astral Cai,
Isaac De Vlugt,
Korbinian Kottmann,
Christina Lee,
Xiaoran Li,
Vincent Michaud-Rioux,
Romain Moyard,
Pablo Antonio Moreno Casares,
Lee J. O'Riordan,
Mudit Pandey,
Alex Preciado,
Matthew Silverman.
Jay Soni,<|MERGE_RESOLUTION|>--- conflicted
+++ resolved
@@ -82,7 +82,6 @@
 
 <h3>Improvements 🛠</h3>
 
-<<<<<<< HEAD
 * The `default.qubit` device handles measurement value lists when executing mid-circuit measurements natively.
   [(#5111)](https://github.com/PennyLaneAI/pennylane/pull/5111)
 
@@ -91,11 +90,10 @@
 
 * The `default.qubit` device handles post-selection when executing mid-circuit measurements natively.
   [(#5111)](https://github.com/PennyLaneAI/pennylane/pull/5111)
-=======
+
 * Remove queuing (`AnnotatedQueue`) from `qml.cut_circuit` and `qml.cut_circuit_mc` to improve performance 
   for large workflows.
   [(#5108)](https://github.com/PennyLaneAI/pennylane/pull/5108)
->>>>>>> de4fb474
 
 * `device_vjp` can now be used with normal Tensorflow. Support has not yet been added
   for `tf.Function` and Tensorflow Autograph.
