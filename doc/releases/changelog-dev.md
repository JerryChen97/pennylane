:orphan:

# Release 0.37.0-dev (development release)

<h3>New features since last release</h3>

<h3>Improvements 🛠</h3>

* The sorting order of parameter-shift terms is now guaranteed to resolve ties in the absolute value with the sign of the shifts.
  [(#5582)](https://github.com/PennyLaneAI/pennylane/pull/5582)

<h4>Mid-circuit measurements and dynamic circuits</h4>

* The `dynamic_one_shot` transform uses a single auxiliary tape with a shot vector and `default.qubit` implements the loop over shots with `jax.vmap`.
  [(#5617)](https://github.com/PennyLaneAI/pennylane/pull/5617)
  
* The `dynamic_one_shot` transform can be compiled with `jax.jit`.
  [(#5557)](https://github.com/PennyLaneAI/pennylane/pull/5557)
  
* When using `defer_measurements` with postselecting mid-circuit measurements, operations
  that will never be active due to the postselected state are skipped in the transformed
  quantum circuit. In addition, postselected controls are skipped, as they are evaluated
  at transform time. This optimization feature can be turned off by setting `reduce_postselected=False`
  [(#5558)](https://github.com/PennyLaneAI/pennylane/pull/5558)

  Consider a simple circuit with three mid-circuit measurements, two of which are postselecting,
  and a single gate conditioned on those measurements:

  ```python
  @qml.qnode(qml.device("default.qubit"))
  def node(x):
      qml.RX(x, 0)
      qml.RX(x, 1)
      qml.RX(x, 2)
      mcm0 = qml.measure(0, postselect=0, reset=False)
      mcm1 = qml.measure(1, postselect=None, reset=True)
      mcm2 = qml.measure(2, postselect=1, reset=False)
      qml.cond(mcm0+mcm1+mcm2==1, qml.RX)(0.5, 3)
      return qml.expval(qml.Z(0) @ qml.Z(3))
  ```

  Without the new optimization, we obtain three gates, each controlled on the three measured
  qubits. They correspond to the combinations of controls that satisfy the condition
  `mcm0+mcm1+mcm2==1`:

  ```pycon
  >>> print(qml.draw(qml.defer_measurements(node, reduce_postselected=False))(0.6))
  0: ──RX(0.60)──|0⟩⟨0|─╭●─────────────────────────────────────────────┤ ╭<Z@Z>
  1: ──RX(0.60)─────────│──╭●─╭X───────────────────────────────────────┤ │
  2: ──RX(0.60)─────────│──│──│───|1⟩⟨1|─╭○────────╭○────────╭●────────┤ │
  3: ───────────────────│──│──│──────────├RX(0.50)─├RX(0.50)─├RX(0.50)─┤ ╰<Z@Z>
  4: ───────────────────╰X─│──│──────────├○────────├●────────├○────────┤
  5: ──────────────────────╰X─╰●─────────╰●────────╰○────────╰○────────┤
  ```

  If we do not explicitly deactivate the optimization, we obtain a much simpler circuit:

  ```pycon
  >>> print(qml.draw(qml.defer_measurements(node))(0.6))
  0: ──RX(0.60)──|0⟩⟨0|─╭●─────────────────┤ ╭<Z@Z>
  1: ──RX(0.60)─────────│──╭●─╭X───────────┤ │
  2: ──RX(0.60)─────────│──│──│───|1⟩⟨1|───┤ │
  3: ───────────────────│──│──│──╭RX(0.50)─┤ ╰<Z@Z>
  4: ───────────────────╰X─│──│──│─────────┤
  5: ──────────────────────╰X─╰●─╰○────────┤
  ```

  There is only one controlled gate with only one control wire.

* `qml.devices.LegacyDevice` is now an alias for `qml.Device`, so it is easier to distinguish it from
  `qml.devices.Device`, which follows the new device API.
  [(#5581)](https://github.com/PennyLaneAI/pennylane/pull/5581)

* Sets up the framework for the development of an `assert_equal` function for testing operator comparison.
  [(#5634)](https://github.com/PennyLaneAI/pennylane/pull/5634)

* PennyLane operators can now automatically be captured as instructions in JAXPR. See the experimental
  `capture` module for more information.
  [(#5511)](https://github.com/PennyLaneAI/pennylane/pull/5511)

* The `decompose` transform has an `error` kwarg to specify the type of error that should be raised, 
  allowing error types to be more consistent with the context the `decompose` function is used in.
  [(#5669)](https://github.com/PennyLaneAI/pennylane/pull/5669)

<<<<<<< HEAD
* The `qml.pytrees` module now has `flatten` and `unflatten` methods for serializing pytrees.
=======
<h4>Community contributions 🥳</h4>

* Implemented kwargs (`check_interface`, `check_trainability`, `rtol` and `atol`) support in `qml.equal` for the operators `Pow`, `Adjoint`, `Exp`, and `SProd`.
  [(#5668)](https://github.com/PennyLaneAI/pennylane/issues/5668)
  
* ``qml.QutritDepolarizingChannel`` has been added, allowing for depolarizing noise to be simulated on the `default.qutrit.mixed` device.
  [(#5502)](https://github.com/PennyLaneAI/pennylane/pull/5502)
>>>>>>> 5b81a8a5

<h3>Breaking changes 💔</h3>

* `qml.is_commuting` no longer accepts the `wire_map` argument, which does not bring any functionality.
  [(#5660)](https://github.com/PennyLaneAI/pennylane/pull/5660)

* `qml.from_qasm_file` has been removed. The user can open files and load their content using `qml.from_qasm`.
  [(#5659)](https://github.com/PennyLaneAI/pennylane/pull/5659)

* `qml.load` has been removed in favour of more specific functions, such as `qml.from_qiskit`, etc.
  [(#5654)](https://github.com/PennyLaneAI/pennylane/pull/5654)

* `qml.transforms.convert_to_numpy_parameters` is now a proper transform and its output signature has changed,
  returning a list of `QuantumTape`s and a post-processing function instead of simply the transformed circuit.
  [(#5693)](https://github.com/PennyLaneAI/pennylane/pull/5693)

<h3>Deprecations 👋</h3>

* The `simplify` argument in `qml.Hamiltonian` and `qml.ops.LinearCombination` is deprecated. 
  Instead, `qml.simplify()` can be called on the constructed operator.
  [(#5677)](https://github.com/PennyLaneAI/pennylane/pull/5677)

* `qml.transforms.map_batch_transform` is deprecated, since a transform can be applied directly to a batch of tapes.
  [(#5676)](https://github.com/PennyLaneAI/pennylane/pull/5676)

<h3>Documentation 📝</h3>

* A small typo was fixed in the docstring for `qml.sample`.
  [(#5685)](https://github.com/PennyLaneAI/pennylane/pull/5685)

<h3>Bug fixes 🐛</h3>

* Use vanilla NumPy arrays in `test_projector_expectation` to avoid differentiating `qml.Projector` with respect to the state attribute.
  [(#5683)](https://github.com/PennyLaneAI/pennylane/pull/5683)

* `qml.Projector` is now compatible with jax-jit.
  [(#5595)](https://github.com/PennyLaneAI/pennylane/pull/5595)

* Finite shot circuits with a `qml.probs` measurement, both with a `wires` or `op` argument, can now be compiled with `jax.jit`.
  [(#5619)](https://github.com/PennyLaneAI/pennylane/pull/5619)
  
* `param_shift`, `finite_diff`, `compile`, `insert`, `merge_rotations`, and `transpile` now
  all work with circuits with non-commuting measurements.
  [(#5424)](https://github.com/PennyLaneAI/pennylane/pull/5424)
  [(#5681)](https://github.com/PennyLaneAI/pennylane/pull/5681)

* A correction is added to `bravyi_kitaev` to call the correct function for a FermiSentence input.
  [(#5671)](https://github.com/PennyLaneAI/pennylane/pull/5671)

<h3>Contributors ✍️</h3>

This release contains contributions from (in alphabetical order):

Ahmed Darwish,
Gabriel Bottrill,
Isaac De Vlugt,
Pietropaolo Frisoni,
Soran Jahangiri,
Christina Lee,
Vincent Michaud-Rioux,
Kenya Sakka,
David Wierichs.<|MERGE_RESOLUTION|>--- conflicted
+++ resolved
@@ -82,9 +82,8 @@
   allowing error types to be more consistent with the context the `decompose` function is used in.
   [(#5669)](https://github.com/PennyLaneAI/pennylane/pull/5669)
 
-<<<<<<< HEAD
 * The `qml.pytrees` module now has `flatten` and `unflatten` methods for serializing pytrees.
-=======
+
 <h4>Community contributions 🥳</h4>
 
 * Implemented kwargs (`check_interface`, `check_trainability`, `rtol` and `atol`) support in `qml.equal` for the operators `Pow`, `Adjoint`, `Exp`, and `SProd`.
@@ -92,7 +91,6 @@
   
 * ``qml.QutritDepolarizingChannel`` has been added, allowing for depolarizing noise to be simulated on the `default.qutrit.mixed` device.
   [(#5502)](https://github.com/PennyLaneAI/pennylane/pull/5502)
->>>>>>> 5b81a8a5
 
 <h3>Breaking changes 💔</h3>
 
