:orphan:

# Release 0.37.0-dev (development release)

<h3>New features since last release</h3>

<<<<<<< HEAD
* A new `qml.noise` module which contains utililty functions for building `NoiseModels`.
  [(#5674)](https://github.com/PennyLaneAI/pennylane/pull/5674)
=======
* `qml.QNode` and `qml.qnode` now accept two new keyword arguments: `postselect_mode` and `mcm_method`.
  These keyword arguments can be used to configure how the device should behave when running circuits with
  mid-circuit measurements.
  [(#5679)](https://github.com/PennyLaneAI/pennylane/pull/5679)

  * `postselect_mode="hw-like"` will indicate to devices to discard invalid shots when postselecting
    mid-circuit measurements. Use `postselect_mode="fill-shots"` to unconditionally sample the postselected
    value, thus making all samples valid. This is equivalent to sampling until the number of valid samples
    matches the total number of shots.
  * `mcm_method` will indicate which strategy to use for running circuits with mid-circuit measurements.
    Use `mcm_method="deferred"` to use the deferred measurements principle, or `mcm_method="one-shot"`
    to execute once for each shot.
>>>>>>> 087c1c89

* The `default.tensor` device is introduced to perform tensor network simulation of a quantum circuit.
  [(#5699)](https://github.com/PennyLaneAI/pennylane/pull/5699)

<h3>Improvements 🛠</h3>

* The wires for the `default.tensor` device are selected at runtime if they are not provided by user.
  [(#5744)](https://github.com/PennyLaneAI/pennylane/pull/5744)

* Added `packaging` in the required list of packages.
  [(#5769)](https://github.com/PennyLaneAI/pennylane/pull/5769).

* Logging now allows for an easier opt-in across the stack, and also extends control support to `catalyst`.
  [(#5528)](https://github.com/PennyLaneAI/pennylane/pull/5528).

* A number of templates have been updated to be valid pytrees and PennyLane operations.
  [(#5698)](https://github.com/PennyLaneAI/pennylane/pull/5698)

* `ctrl` now works with tuple-valued `control_values` when applied to any already controlled operation.
  [(#5725)](https://github.com/PennyLaneAI/pennylane/pull/5725)

* Add support for 3 new pytest markers: `unit`, `integration` and `system`.
  [(#5517)](https://github.com/PennyLaneAI/pennylane/pull/5517)

* The sorting order of parameter-shift terms is now guaranteed to resolve ties in the absolute value with the sign of the shifts.
  [(#5582)](https://github.com/PennyLaneAI/pennylane/pull/5582)

* `qml.transforms.split_non_commuting` can now handle circuits containing measurements of multi-term observables.
  [(#5729)](https://github.com/PennyLaneAI/pennylane/pull/5729)

* The qchem module has dedicated functions for calling `pyscf` and `openfermion` backends.
  [(#5553)](https://github.com/PennyLaneAI/pennylane/pull/5553)

<h4>Mid-circuit measurements and dynamic circuits</h4>

* Rationalize MCM tests, removing most end-to-end tests from the native MCM test file,
  but keeping one that validates multiple mid-circuit measurements with any allowed return
  and interface end-to-end tests.
  [(#5787)](https://github.com/PennyLaneAI/pennylane/pull/5787)

* The `dynamic_one_shot` transform uses a single auxiliary tape with a shot vector and `default.qubit` implements the loop over shots with `jax.vmap`.
  [(#5617)](https://github.com/PennyLaneAI/pennylane/pull/5617)

* The `dynamic_one_shot` transform can be compiled with `jax.jit`.
  [(#5557)](https://github.com/PennyLaneAI/pennylane/pull/5557)

* When using `defer_measurements` with postselecting mid-circuit measurements, operations
  that will never be active due to the postselected state are skipped in the transformed
  quantum circuit. In addition, postselected controls are skipped, as they are evaluated
  at transform time. This optimization feature can be turned off by setting `reduce_postselected=False`
  [(#5558)](https://github.com/PennyLaneAI/pennylane/pull/5558)

  Consider a simple circuit with three mid-circuit measurements, two of which are postselecting,
  and a single gate conditioned on those measurements:

  ```python
  @qml.qnode(qml.device("default.qubit"))
  def node(x):
      qml.RX(x, 0)
      qml.RX(x, 1)
      qml.RX(x, 2)
      mcm0 = qml.measure(0, postselect=0, reset=False)
      mcm1 = qml.measure(1, postselect=None, reset=True)
      mcm2 = qml.measure(2, postselect=1, reset=False)
      qml.cond(mcm0+mcm1+mcm2==1, qml.RX)(0.5, 3)
      return qml.expval(qml.Z(0) @ qml.Z(3))
  ```

  Without the new optimization, we obtain three gates, each controlled on the three measured
  qubits. They correspond to the combinations of controls that satisfy the condition
  `mcm0+mcm1+mcm2==1`:

  ```pycon
  >>> print(qml.draw(qml.defer_measurements(node, reduce_postselected=False))(0.6))
  0: ──RX(0.60)──|0⟩⟨0|─╭●─────────────────────────────────────────────┤ ╭<Z@Z>
  1: ──RX(0.60)─────────│──╭●─╭X───────────────────────────────────────┤ │
  2: ──RX(0.60)─────────│──│──│───|1⟩⟨1|─╭○────────╭○────────╭●────────┤ │
  3: ───────────────────│──│──│──────────├RX(0.50)─├RX(0.50)─├RX(0.50)─┤ ╰<Z@Z>
  4: ───────────────────╰X─│──│──────────├○────────├●────────├○────────┤
  5: ──────────────────────╰X─╰●─────────╰●────────╰○────────╰○────────┤
  ```

  If we do not explicitly deactivate the optimization, we obtain a much simpler circuit:

  ```pycon
  >>> print(qml.draw(qml.defer_measurements(node))(0.6))
  0: ──RX(0.60)──|0⟩⟨0|─╭●─────────────────┤ ╭<Z@Z>
  1: ──RX(0.60)─────────│──╭●─╭X───────────┤ │
  2: ──RX(0.60)─────────│──│──│───|1⟩⟨1|───┤ │
  3: ───────────────────│──│──│──╭RX(0.50)─┤ ╰<Z@Z>
  4: ───────────────────╰X─│──│──│─────────┤
  5: ──────────────────────╰X─╰●─╰○────────┤
  ```

  There is only one controlled gate with only one control wire.

* `qml.devices.LegacyDevice` is now an alias for `qml.Device`, so it is easier to distinguish it from
  `qml.devices.Device`, which follows the new device API.
  [(#5581)](https://github.com/PennyLaneAI/pennylane/pull/5581)

* The `dtype` for `eigvals` of `X`, `Y`, `Z` and `Hadamard` is changed from `int` to `float`, making them
  consistent with the other observables. The `dtype` of the returned values when sampling these observables
  (e.g. `qml.sample(X(0))`) is also changed to `float`.
  [(#5607)](https://github.com/PennyLaneAI/pennylane/pull/5607)

* Sets up the framework for the development of an `assert_equal` function for testing operator comparison.
  [(#5634)](https://github.com/PennyLaneAI/pennylane/pull/5634)

* `qml.sample` can now be used on Boolean values representing mid-circuit measurement results in
  traced quantum functions. This feature is used with Catalyst to enable the pattern
  `m = measure(0); qml.sample(m)`.
  [(#5673)](https://github.com/PennyLaneAI/pennylane/pull/5673)

* PennyLane operators, measurements, and QNodes can now automatically be captured as instructions in JAXPR.
  [(#5564)](https://github.com/PennyLaneAI/pennylane/pull/5564)
  [(#5511)](https://github.com/PennyLaneAI/pennylane/pull/5511)
  [(#5708)](https://github.com/PennyLaneAI/pennylane/pull/5708)
  [(#5523)](https://github.com/PennyLaneAI/pennylane/pull/5523)
  [(#5686)](https://github.com/PennyLaneAI/pennylane/pull/5686)

* The `decompose` transform has an `error` kwarg to specify the type of error that should be raised,
  allowing error types to be more consistent with the context the `decompose` function is used in.
  [(#5669)](https://github.com/PennyLaneAI/pennylane/pull/5669)

* The `qml.pytrees` module now has `flatten` and `unflatten` methods for serializing pytrees.
  [(#5701)](https://github.com/PennyLaneAI/pennylane/pull/5701)

* Empty initialization of `PauliVSpace` is permitted.
  [(#5675)](https://github.com/PennyLaneAI/pennylane/pull/5675)

* `QuantumScript` properties are only calculated when needed, instead of on initialization. This decreases the classical overhead by >20%.
  `par_info`, `obs_sharing_wires`, and `obs_sharing_wires_id` are now public attributes.
  [(#5696)](https://github.com/PennyLaneAI/pennylane/pull/5696)

* `qml.ops.Conditional` now inherits from `qml.ops.SymbolicOp`, thus it inherits several useful common functionalities. Other properties such as adjoint and diagonalizing gates have been added using the `base` properties.
  [(##5772)](https://github.com/PennyLaneAI/pennylane/pull/5772)

* New dispatches for `qml.ops.Conditional` and `qml.MeasurementValue` have been added to `qml.equal`.
  [(##5772)](https://github.com/PennyLaneAI/pennylane/pull/5772)

* The `qml.qchem.Molecule` object is now the central object used by all qchem functions.
  [(#5571)](https://github.com/PennyLaneAI/pennylane/pull/5571)

* The `qml.qchem.Molecule` class now supports Angstrom as a unit.
  [(#5694)](https://github.com/PennyLaneAI/pennylane/pull/5694)

* The `qml.qchem.Molecule` class now supports open-shell systems.
  [(#5655)](https://github.com/PennyLaneAI/pennylane/pull/5655)

* The `qml.qchem.molecular_hamiltonian` function now supports parity and Bravyi-Kitaev mappings.
  [(#5657)](https://github.com/PennyLaneAI/pennylane/pull/5657/)

* The qchem docs are updated with the new qchem improvements.
  [(#5758)](https://github.com/PennyLaneAI/pennylane/pull/5758/)
  [(#5638)](https://github.com/PennyLaneAI/pennylane/pull/5638/)

<h4>Community contributions 🥳</h4>

* Implemented kwargs (`check_interface`, `check_trainability`, `rtol` and `atol`) support in `qml.equal` for the operators `Pow`, `Adjoint`, `Exp`, and `SProd`.
  [(#5668)](https://github.com/PennyLaneAI/pennylane/issues/5668)

* ``qml.QutritDepolarizingChannel`` has been added, allowing for depolarizing noise to be simulated on the `default.qutrit.mixed` device.
  [(#5502)](https://github.com/PennyLaneAI/pennylane/pull/5502)

* `qml.QutritAmplitudeDamping` channel has been added, allowing for noise processes modelled by amplitude damping to be simulated on the `default.qutrit.mixed` device.
  [(#5503)](https://github.com/PennyLaneAI/pennylane/pull/5503)
  [(#5757)](https://github.com/PennyLaneAI/pennylane/pull/5757)
  [(#5799)](https://github.com/PennyLaneAI/pennylane/pull/5799)

<h3>Breaking changes 💔</h3>

* Passing `shots` as a keyword argument to a `QNode` initialization now raises an error, instead of ignoring the input.
  [(#5748)](https://github.com/PennyLaneAI/pennylane/pull/5748)

* A custom decomposition can no longer be provided to `QDrift`. Instead, apply the operations in your custom
  operation directly with `qml.apply`.
  [(#5698)](https://github.com/PennyLaneAI/pennylane/pull/5698)

* Sampling observables composed of `X`, `Y`, `Z` and `Hadamard` now returns values of type `float` instead of `int`.
  [(#5607)](https://github.com/PennyLaneAI/pennylane/pull/5607)

* `qml.is_commuting` no longer accepts the `wire_map` argument, which does not bring any functionality.
  [(#5660)](https://github.com/PennyLaneAI/pennylane/pull/5660)

* `qml.from_qasm_file` has been removed. The user can open files and load their content using `qml.from_qasm`.
  [(#5659)](https://github.com/PennyLaneAI/pennylane/pull/5659)

* `qml.load` has been removed in favour of more specific functions, such as `qml.from_qiskit`, etc.
  [(#5654)](https://github.com/PennyLaneAI/pennylane/pull/5654)

* `qml.transforms.convert_to_numpy_parameters` is now a proper transform and its output signature has changed,
  returning a list of `QuantumTape`s and a post-processing function instead of simply the transformed circuit.
  [(#5693)](https://github.com/PennyLaneAI/pennylane/pull/5693)

* `Controlled.wires` does not include `self.work_wires` anymore. That can be accessed separately through `Controlled.work_wires`.
  Consequently, `Controlled.active_wires` has been removed in favour of the more common `Controlled.wires`.
  [(#5728)](https://github.com/PennyLaneAI/pennylane/pull/5728)

<h3>Deprecations 👋</h3>

* The `simplify` argument in `qml.Hamiltonian` and `qml.ops.LinearCombination` is deprecated.
  Instead, `qml.simplify()` can be called on the constructed operator.
  [(#5677)](https://github.com/PennyLaneAI/pennylane/pull/5677)

* `qml.transforms.map_batch_transform` is deprecated, since a transform can be applied directly to a batch of tapes.
  [(#5676)](https://github.com/PennyLaneAI/pennylane/pull/5676)

<h3>Documentation 📝</h3>

* The documentation for the `default.tensor` device has been added.
  [(#5719)](https://github.com/PennyLaneAI/pennylane/pull/5719)

* A small typo was fixed in the docstring for `qml.sample`.
  [(#5685)](https://github.com/PennyLaneAI/pennylane/pull/5685)

<h3>Bug fixes 🐛</h3>

* Disable Docker builds on PR merge.
  [(#5777)](https://github.com/PennyLaneAI/pennylane/pull/5777)

* The validation of the adjoint method in `DefaultQubit` correctly handles device wires now.
  [(#5761)](https://github.com/PennyLaneAI/pennylane/pull/5761)

* `QuantumPhaseEstimation.map_wires` on longer modifies the original operation instance.
  [(#5698)](https://github.com/PennyLaneAI/pennylane/pull/5698)

* The decomposition of `AmplitudeAmplification` now correctly queues all operations.
  [(#5698)](https://github.com/PennyLaneAI/pennylane/pull/5698)

* Replaced `semantic_version` with `packaging.version.Version`, since the former cannot
  handle the metadata `.post` in the version string.
  [(#5754)](https://github.com/PennyLaneAI/pennylane/pull/5754)

* The `dynamic_one_shot` transform now has expanded support for the `jax` and `torch` interfaces.
  [(#5672)](https://github.com/PennyLaneAI/pennylane/pull/5672)

* The decomposition of `StronglyEntanglingLayers` is now compatible with broadcasting.
  [(#5716)](https://github.com/PennyLaneAI/pennylane/pull/5716)

* `qml.cond` can now be applied to `ControlledOp` operations when deferring measurements.
  [(#5725)](https://github.com/PennyLaneAI/pennylane/pull/5725)

* The legacy `Tensor` class can now handle a `Projector` with abstract tracer input.
  [(#5720)](https://github.com/PennyLaneAI/pennylane/pull/5720)

* Fixed a bug that raised an error regarding expected vs actual `dtype` when using `JAX-JIT` on a circuit that
  returned samples of observables containing the `qml.Identity` operator.
  [(#5607)](https://github.com/PennyLaneAI/pennylane/pull/5607)

* The signature of `CaptureMeta` objects (like `Operator`) now match the signature of the `__init__` call.
  [(#5727)](https://github.com/PennyLaneAI/pennylane/pull/5727)

* Use vanilla NumPy arrays in `test_projector_expectation` to avoid differentiating `qml.Projector` with respect to the state attribute.
  [(#5683)](https://github.com/PennyLaneAI/pennylane/pull/5683)

* `qml.Projector` is now compatible with jax-jit.
  [(#5595)](https://github.com/PennyLaneAI/pennylane/pull/5595)

* Finite shot circuits with a `qml.probs` measurement, both with a `wires` or `op` argument, can now be compiled with `jax.jit`.
  [(#5619)](https://github.com/PennyLaneAI/pennylane/pull/5619)

* `param_shift`, `finite_diff`, `compile`, `insert`, `merge_rotations`, and `transpile` now
  all work with circuits with non-commuting measurements.
  [(#5424)](https://github.com/PennyLaneAI/pennylane/pull/5424)
  [(#5681)](https://github.com/PennyLaneAI/pennylane/pull/5681)

* A correction is added to `bravyi_kitaev` to call the correct function for a FermiSentence input.
  [(#5671)](https://github.com/PennyLaneAI/pennylane/pull/5671)

* Fixes a bug where `sum_expand` produces incorrect result dimensions when combining shot vectors,
  multiple measurements, and parameter broadcasting.
  [(#5702)](https://github.com/PennyLaneAI/pennylane/pull/5702)

* Fixes a bug in `qml.math.dot` that raises an error when only one of the operands is a scalar.
  [(#5702)](https://github.com/PennyLaneAI/pennylane/pull/5702)

* `qml.matrix` is now compatible with qnodes compiled by catalyst.qjit.
  [(#5753)](https://github.com/PennyLaneAI/pennylane/pull/5753)

* `CNOT` and `Toffoli` now have an `arithmetic_depth` of `1`, as they are controlled operations.
  [(#5797)](https://github.com/PennyLaneAI/pennylane/pull/5797)

<h3>Contributors ✍️</h3>

This release contains contributions from (in alphabetical order):

Utkarsh Azad,
Lillian M. A. Frederiksen,
Gabriel Bottrill,
Astral Cai,
Ahmed Darwish,
Isaac De Vlugt,
Diksha Dhawan,
Pietropaolo Frisoni,
Emiliano Godinez,
David Ittah,
Soran Jahangiri,
Korbinian Kottmann,
Christina Lee,
Vincent Michaud-Rioux,
Lee James O'Riordan,
Mudit Pandey,
Kenya Sakka,
Haochen Paul Wang,
David Wierichs.<|MERGE_RESOLUTION|>--- conflicted
+++ resolved
@@ -4,10 +4,6 @@
 
 <h3>New features since last release</h3>
 
-<<<<<<< HEAD
-* A new `qml.noise` module which contains utililty functions for building `NoiseModels`.
-  [(#5674)](https://github.com/PennyLaneAI/pennylane/pull/5674)
-=======
 * `qml.QNode` and `qml.qnode` now accept two new keyword arguments: `postselect_mode` and `mcm_method`.
   These keyword arguments can be used to configure how the device should behave when running circuits with
   mid-circuit measurements.
@@ -20,10 +16,12 @@
   * `mcm_method` will indicate which strategy to use for running circuits with mid-circuit measurements.
     Use `mcm_method="deferred"` to use the deferred measurements principle, or `mcm_method="one-shot"`
     to execute once for each shot.
->>>>>>> 087c1c89
 
 * The `default.tensor` device is introduced to perform tensor network simulation of a quantum circuit.
   [(#5699)](https://github.com/PennyLaneAI/pennylane/pull/5699)
+
+* A new `qml.noise` module which contains utililty functions for building `NoiseModels`.
+  [(#5674)](https://github.com/PennyLaneAI/pennylane/pull/5674)
 
 <h3>Improvements 🛠</h3>
 
