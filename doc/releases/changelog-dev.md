:orphan:

# Release 0.37.0-dev (development release)

<h3>New features since last release</h3>

<<<<<<< HEAD
* One can now pass a `qml.measurements.SampleMeasurement`-based measurements into a snapshot. [(#5582)](https://github.com/PennyLaneAI/pennylane/pull/5582)

```python
@qml.snapshots
@qml.qnode(qml.device("default.qubit", wires=2, shots=200))
def circuit():
    qml.Hadamard(wires=0),
    qml.Snapshot("device-shots counts", qml.counts())
    qml.CNOT(wires=[0, 1]),
    qml.Snapshot("custom-shots samples", qml.sample(), shots=5)
    qml.Snapshot("Exact state", qml.state(), shots=None)
    return qml.expval(qml.PauliZ(0))
```
```pycon
>>> circuit()
{'device-shots counts': {'00': 106, '10': 94}, 
'custom-shots samples': array([[0, 0],
       [1, 1],
       [0, 0],
       [1, 1],
       [0, 0]]), 
'Exact state': array([0.70710678+0.j, 0.        +0.j, 0.        +0.j, 0.70710678+0.j]), 
'execution_results': tensor(-0.06, requires_grad=True)}
```

<h3>Improvements 🛠</h3>

* The sorting order of parameter-shift terms is now guaranteed to resolve ties in the absolute value with the sign of the shifts. [(#5582)](https://github.com/PennyLaneAI/pennylane/pull/5582)

* The `snapshots` function is now a transform that splits a `QuantumTape` into several depending on the `Snapshot` instances in the circuit. [(#5722)](https://github.com/PennyLaneAI/pennylane/pull/5722)

```python
ops = [
    qml.Snapshot(),
    qml.Hadamard(wires=0),
    qml.Snapshot("very_important_state"),
    qml.CNOT(wires=[0, 1]),
    qml.Snapshot(),
]

measurements = [qml.expval(qml.PauliX(0))]

tape = qml.tape.QuantumTape(ops, measurements)

tapes, collect_results_into_dict = qml.snapshots(tape)
```

```pycon
>>> print(tapes)
[<QuantumTape: wires=[], params=0>, <QuantumTape: wires=[0], params=0>, <QuantumTape: wires=[0, 1], params=0>, <QuantumTape: wires=[0, 1], params=0>]
```
=======
* The `default.tensor` device is introduced to perform tensor network simulation of a quantum circuit.
  [(#5699)](https://github.com/PennyLaneAI/pennylane/pull/5699)

<h3>Improvements 🛠</h3>

* `ctrl` now works with tuple-valued `control_values` when applied to any already controlled operation.
  [(#5725)](https://github.com/PennyLaneAI/pennylane/pull/5725)

* Add support for 3 new pytest markers: `unit`, `integration` and `system`.
  [(#5517)](https://github.com/PennyLaneAI/pennylane/pull/5517)

* The sorting order of parameter-shift terms is now guaranteed to resolve ties in the absolute value with the sign of the shifts.
  [(#5582)](https://github.com/PennyLaneAI/pennylane/pull/5582)
>>>>>>> fbc2a393

<h4>Mid-circuit measurements and dynamic circuits</h4>

* The `dynamic_one_shot` transform uses a single auxiliary tape with a shot vector and `default.qubit` implements the loop over shots with `jax.vmap`.
  [(#5617)](https://github.com/PennyLaneAI/pennylane/pull/5617)
  
* The `dynamic_one_shot` transform can be compiled with `jax.jit`.
  [(#5557)](https://github.com/PennyLaneAI/pennylane/pull/5557)
  
* When using `defer_measurements` with postselecting mid-circuit measurements, operations
  that will never be active due to the postselected state are skipped in the transformed
  quantum circuit. In addition, postselected controls are skipped, as they are evaluated
  at transform time. This optimization feature can be turned off by setting `reduce_postselected=False`
  [(#5558)](https://github.com/PennyLaneAI/pennylane/pull/5558)

  Consider a simple circuit with three mid-circuit measurements, two of which are postselecting,
  and a single gate conditioned on those measurements:

  ```python
  @qml.qnode(qml.device("default.qubit"))
  def node(x):
      qml.RX(x, 0)
      qml.RX(x, 1)
      qml.RX(x, 2)
      mcm0 = qml.measure(0, postselect=0, reset=False)
      mcm1 = qml.measure(1, postselect=None, reset=True)
      mcm2 = qml.measure(2, postselect=1, reset=False)
      qml.cond(mcm0+mcm1+mcm2==1, qml.RX)(0.5, 3)
      return qml.expval(qml.Z(0) @ qml.Z(3))
  ```

  Without the new optimization, we obtain three gates, each controlled on the three measured
  qubits. They correspond to the combinations of controls that satisfy the condition
  `mcm0+mcm1+mcm2==1`:

  ```pycon
  >>> print(qml.draw(qml.defer_measurements(node, reduce_postselected=False))(0.6))
  0: ──RX(0.60)──|0⟩⟨0|─╭●─────────────────────────────────────────────┤ ╭<Z@Z>
  1: ──RX(0.60)─────────│──╭●─╭X───────────────────────────────────────┤ │
  2: ──RX(0.60)─────────│──│──│───|1⟩⟨1|─╭○────────╭○────────╭●────────┤ │
  3: ───────────────────│──│──│──────────├RX(0.50)─├RX(0.50)─├RX(0.50)─┤ ╰<Z@Z>
  4: ───────────────────╰X─│──│──────────├○────────├●────────├○────────┤
  5: ──────────────────────╰X─╰●─────────╰●────────╰○────────╰○────────┤
  ```

  If we do not explicitly deactivate the optimization, we obtain a much simpler circuit:

  ```pycon
  >>> print(qml.draw(qml.defer_measurements(node))(0.6))
  0: ──RX(0.60)──|0⟩⟨0|─╭●─────────────────┤ ╭<Z@Z>
  1: ──RX(0.60)─────────│──╭●─╭X───────────┤ │
  2: ──RX(0.60)─────────│──│──│───|1⟩⟨1|───┤ │
  3: ───────────────────│──│──│──╭RX(0.50)─┤ ╰<Z@Z>
  4: ───────────────────╰X─│──│──│─────────┤
  5: ──────────────────────╰X─╰●─╰○────────┤
  ```

  There is only one controlled gate with only one control wire.

* `qml.devices.LegacyDevice` is now an alias for `qml.Device`, so it is easier to distinguish it from
  `qml.devices.Device`, which follows the new device API.
  [(#5581)](https://github.com/PennyLaneAI/pennylane/pull/5581)

* The `dtype` for `eigvals` of `X`, `Y`, `Z` and `Hadamard` is changed from `int` to `float`, making them 
  consistent with the other observables. The `dtype` of the returned values when sampling these observables 
  (e.g. `qml.sample(X(0))`) is also changed to `float`. 
  [(#5607)](https://github.com/PennyLaneAI/pennylane/pull/5607)

* Sets up the framework for the development of an `assert_equal` function for testing operator comparison.
  [(#5634)](https://github.com/PennyLaneAI/pennylane/pull/5634)

* `qml.sample` can now be used on Boolean values representing mid-circuit measurement results in
  traced quantum functions. This feature is used with Catalyst to enable the pattern
  `m = measure(0); qml.sample(m)`.
  [(#5673)](https://github.com/PennyLaneAI/pennylane/pull/5673)

* PennyLane operators can now automatically be captured as instructions in JAXPR. See the experimental
  `capture` module for more information.
  [(#5511)](https://github.com/PennyLaneAI/pennylane/pull/5511)

* The `decompose` transform has an `error` kwarg to specify the type of error that should be raised, 
  allowing error types to be more consistent with the context the `decompose` function is used in.
  [(#5669)](https://github.com/PennyLaneAI/pennylane/pull/5669)

* The `qml.pytrees` module now has `flatten` and `unflatten` methods for serializing pytrees.
  [(#5701)](https://github.com/PennyLaneAI/pennylane/pull/5701)

* Empty initialization of `PauliVSpace` is permitted.
  [(#5675)](https://github.com/PennyLaneAI/pennylane/pull/5675)

* `QuantumScript` properties are only calculated when needed, instead of on initialization. This decreases the classical overhead by >20%.
  `par_info`, `obs_sharing_wires`, and `obs_sharing_wires_id` are now public attributes.
  [(#5696)](https://github.com/PennyLaneAI/pennylane/pull/5696)

<h4>Community contributions 🥳</h4>

* Implemented kwargs (`check_interface`, `check_trainability`, `rtol` and `atol`) support in `qml.equal` for the operators `Pow`, `Adjoint`, `Exp`, and `SProd`.
  [(#5668)](https://github.com/PennyLaneAI/pennylane/issues/5668)
  
* ``qml.QutritDepolarizingChannel`` has been added, allowing for depolarizing noise to be simulated on the `default.qutrit.mixed` device.
  [(#5502)](https://github.com/PennyLaneAI/pennylane/pull/5502)

<h3>Breaking changes 💔</h3>

* Sampling observables composed of `X`, `Y`, `Z` and `Hadamard` now returns values of type `float` instead of `int`.
  [(#5607)](https://github.com/PennyLaneAI/pennylane/pull/5607)

* `qml.is_commuting` no longer accepts the `wire_map` argument, which does not bring any functionality.
  [(#5660)](https://github.com/PennyLaneAI/pennylane/pull/5660)

* `qml.from_qasm_file` has been removed. The user can open files and load their content using `qml.from_qasm`.
  [(#5659)](https://github.com/PennyLaneAI/pennylane/pull/5659)

* `qml.load` has been removed in favour of more specific functions, such as `qml.from_qiskit`, etc.
  [(#5654)](https://github.com/PennyLaneAI/pennylane/pull/5654)

* `qml.transforms.convert_to_numpy_parameters` is now a proper transform and its output signature has changed,
  returning a list of `QuantumTape`s and a post-processing function instead of simply the transformed circuit.
  [(#5693)](https://github.com/PennyLaneAI/pennylane/pull/5693)

<<<<<<< HEAD
* `qml.Snapshot` does not default to an exact calculation of the quantum state anymore, but rather inherits the
  shot configuration of the quantum device. One can override this by passing `shots=None` to the `qml.Snapshot` constructor.
  [(#5582)](https://github.com/PennyLaneAI/pennylane/pull/5582)
=======
* `qml.QutritAmplitudeDamping` channel has been added, allowing for noise processes modelled by amplitude damping to be simulated on the `default.qutrit.mixed` device.
  [(#5503)](https://github.com/PennyLaneAI/pennylane/pull/5503)
>>>>>>> fbc2a393

<h3>Deprecations 👋</h3>

* The `simplify` argument in `qml.Hamiltonian` and `qml.ops.LinearCombination` is deprecated. 
  Instead, `qml.simplify()` can be called on the constructed operator.
  [(#5677)](https://github.com/PennyLaneAI/pennylane/pull/5677)

* `qml.transforms.map_batch_transform` is deprecated, since a transform can be applied directly to a batch of tapes.
  [(#5676)](https://github.com/PennyLaneAI/pennylane/pull/5676)

<h3>Documentation 📝</h3>

* A small typo was fixed in the docstring for `qml.sample`.
  [(#5685)](https://github.com/PennyLaneAI/pennylane/pull/5685)

<h3>Bug fixes 🐛</h3>

* The decomposition of `StronglyEntanglingLayers` is now compatible with broadcasting.
  [(#5716)](https://github.com/PennyLaneAI/pennylane/pull/5716)

* `qml.cond` can now be applied to `ControlledOp` operations when deferring measurements.
  [(#5725)](https://github.com/PennyLaneAI/pennylane/pull/5725)

* The legacy `Tensor` class can now handle a `Projector` with abstract tracer input.
  [(#5720)](https://github.com/PennyLaneAI/pennylane/pull/5720)

* Fixed a bug that raised an error regarding expected vs actual `dtype` when using `JAX-JIT` on a circuit that 
  returned samples of observables containing the `qml.Identity` operator.
  [(#5607)](https://github.com/PennyLaneAI/pennylane/pull/5607)

* The signature of `CaptureMeta` objects (like `Operator`) now match the signature of the `__init__` call.
  [(#5727)](https://github.com/PennyLaneAI/pennylane/pull/5727)

* Use vanilla NumPy arrays in `test_projector_expectation` to avoid differentiating `qml.Projector` with respect to the state attribute.
  [(#5683)](https://github.com/PennyLaneAI/pennylane/pull/5683)

* `qml.Projector` is now compatible with jax-jit.
  [(#5595)](https://github.com/PennyLaneAI/pennylane/pull/5595)

* Finite shot circuits with a `qml.probs` measurement, both with a `wires` or `op` argument, can now be compiled with `jax.jit`.
  [(#5619)](https://github.com/PennyLaneAI/pennylane/pull/5619)
  
* `param_shift`, `finite_diff`, `compile`, `insert`, `merge_rotations`, and `transpile` now
  all work with circuits with non-commuting measurements.
  [(#5424)](https://github.com/PennyLaneAI/pennylane/pull/5424)
  [(#5681)](https://github.com/PennyLaneAI/pennylane/pull/5681)

* A correction is added to `bravyi_kitaev` to call the correct function for a FermiSentence input.
  [(#5671)](https://github.com/PennyLaneAI/pennylane/pull/5671)

* Fixes a bug where `sum_expand` produces incorrect result dimensions when combining shot vectors, 
  multiple measurements, and parameter broadcasting.
  [(#5702)](https://github.com/PennyLaneAI/pennylane/pull/5702)

* Fixes a bug in `qml.math.dot` that raises an error when only one of the operands is a scalar.
  [(#5702)](https://github.com/PennyLaneAI/pennylane/pull/5702)

<h3>Contributors ✍️</h3>

This release contains contributions from (in alphabetical order):

Lillian M. A. Frederiksen,
Gabriel Bottrill,
Astral Cai,
Ahmed Darwish,
Isaac De Vlugt,
Pietropaolo Frisoni,
Emiliano Godinez,
David Ittah,
Soran Jahangiri,
Korbinian Kottmann,
Christina Lee,
Vincent Michaud-Rioux,
Lee James O'Riordan,
Kenya Sakka,
David Wierichs.<|MERGE_RESOLUTION|>--- conflicted
+++ resolved
@@ -4,7 +4,6 @@
 
 <h3>New features since last release</h3>
 
-<<<<<<< HEAD
 * One can now pass a `qml.measurements.SampleMeasurement`-based measurements into a snapshot. [(#5582)](https://github.com/PennyLaneAI/pennylane/pull/5582)
 
 ```python
@@ -32,8 +31,6 @@
 
 <h3>Improvements 🛠</h3>
 
-* The sorting order of parameter-shift terms is now guaranteed to resolve ties in the absolute value with the sign of the shifts. [(#5582)](https://github.com/PennyLaneAI/pennylane/pull/5582)
-
 * The `snapshots` function is now a transform that splits a `QuantumTape` into several depending on the `Snapshot` instances in the circuit. [(#5722)](https://github.com/PennyLaneAI/pennylane/pull/5722)
 
 ```python
@@ -56,12 +53,10 @@
 >>> print(tapes)
 [<QuantumTape: wires=[], params=0>, <QuantumTape: wires=[0], params=0>, <QuantumTape: wires=[0, 1], params=0>, <QuantumTape: wires=[0, 1], params=0>]
 ```
-=======
+
 * The `default.tensor` device is introduced to perform tensor network simulation of a quantum circuit.
   [(#5699)](https://github.com/PennyLaneAI/pennylane/pull/5699)
 
-<h3>Improvements 🛠</h3>
-
 * `ctrl` now works with tuple-valued `control_values` when applied to any already controlled operation.
   [(#5725)](https://github.com/PennyLaneAI/pennylane/pull/5725)
 
@@ -70,7 +65,6 @@
 
 * The sorting order of parameter-shift terms is now guaranteed to resolve ties in the absolute value with the sign of the shifts.
   [(#5582)](https://github.com/PennyLaneAI/pennylane/pull/5582)
->>>>>>> fbc2a393
 
 <h4>Mid-circuit measurements and dynamic circuits</h4>
 
@@ -191,14 +185,12 @@
   returning a list of `QuantumTape`s and a post-processing function instead of simply the transformed circuit.
   [(#5693)](https://github.com/PennyLaneAI/pennylane/pull/5693)
 
-<<<<<<< HEAD
 * `qml.Snapshot` does not default to an exact calculation of the quantum state anymore, but rather inherits the
   shot configuration of the quantum device. One can override this by passing `shots=None` to the `qml.Snapshot` constructor.
   [(#5582)](https://github.com/PennyLaneAI/pennylane/pull/5582)
-=======
+
 * `qml.QutritAmplitudeDamping` channel has been added, allowing for noise processes modelled by amplitude damping to be simulated on the `default.qutrit.mixed` device.
   [(#5503)](https://github.com/PennyLaneAI/pennylane/pull/5503)
->>>>>>> fbc2a393
 
 <h3>Deprecations 👋</h3>
 
