:orphan:

# Release 0.36.0-dev (development release)

<h3>New features since last release</h3>

<h3>Improvements 🛠</h3>

<<<<<<< HEAD
<h4>Faster gradients with VJPs and other performance improvements</h4>

* Adjoint device VJP's are now supported with `jax.jacobian`. `device_vjp=True` is
  is now strictly faster for jax.
  [(#4963)](https://github.com/PennyLaneAI/pennylane/pull/4963)

* `device_vjp` can now be used with normal Tensorflow. Support has not yet been added
  for `tf.Function` and Tensorflow Autograph.
  [(#4676)](https://github.com/PennyLaneAI/pennylane/pull/4676)

* PennyLane can now use lightning provided VJPs by selecting `device_vjp=True` on the QNode.
  [(#4914)](https://github.com/PennyLaneAI/pennylane/pull/4914)

* Remove queuing (`AnnotatedQueue`) from `qml.cut_circuit` and `qml.cut_circuit_mc` to improve performance 
  for large workflows.
  [(#5108)](https://github.com/PennyLaneAI/pennylane/pull/5108)

* Improve the performance of circuit-cutting workloads with large numbers of generated tapes.
  [(#5005)](https://github.com/PennyLaneAI/pennylane/pull/5005)

<h4>Community contributions 🥳</h4>

* `parity_transform` is added for parity mapping of a fermionic Hamiltonian.
   [(#4928)](https://github.com/PennyLaneAI/pennylane/pull/4928)
   It is now possible to transform a fermionic Hamiltonian to a qubit Hamiltonian with parity mapping.

   ```python
   import pennylane as qml
   fermi_ham = qml.fermi.FermiWord({(0, 0) : '+', (1, 1) : '-'})

   qubit_ham = qml.fermi.parity_transform(fermi_ham, n=6)
   ```

   ```pycon
   >>> print(qubit_ham)
   (-0.25j*(PauliY(wires=[0]))) + ((-0.25+0j)*(PauliX(wires=[0]) @ PauliZ(wires=[1]))) +
   ((0.25+0j)*(PauliX(wires=[0]))) + (0.25j*(PauliY(wires=[0]) @ PauliZ(wires=[1])))
   ```

* The transform `split_non_commuting` now accepts measurements of type `probs`, `sample` and `counts` which accept both wires and observables.
  [(#4972)](https://github.com/PennyLaneAI/pennylane/pull/4972)

* Improve efficiency of matrix calculation when operator is symmetric over wires
   [(#3601)](https://github.com/PennyLaneAI/pennylane/pull/3601)

* The module `pennylane/math/quantum.py` has now support for the min-entropy.
  [(#3959)](https://github.com/PennyLaneAI/pennylane/pull/3959/)

* A function called `apply_operation` has been added to the new `qutrit_mixed` module found in `qml.devices` that applies operations to device-compatible states.
  [(#5032)](https://github.com/PennyLaneAI/pennylane/pull/5032)

* A function called `measure` has been added to the new `qutrit_mixed` module found in `qml.devices` that measures device-compatible states for a collection of measurement processes.
  [(#5049)](https://github.com/PennyLaneAI/pennylane/pull/5049)


<h4>Other improvements</h4>

* `qml.expval`, `qml.var`, `qml.sample`, `qml.probs`, and `qml.counts` now construct measurement processes
  based on the type of the arguments rather than their name.
  [(#5224)](https://github.com/PennyLaneAI/pennylane/pull/5224)

  This allows users to pass in any argument as a positional argument without worrying about
  setting the arguments incorrectly. For example, previously, `qml.probs(qml.PauliZ(0))` would
  set the `wires` attribute to be `qml.PauliZ(0)` as the first argument of `probs` was `wires`.
  However, now, `qml.PauliZ(0)` is correctly set as the observable.

  Moreover, the type of the argument now supercedes the name. If the name and type of an
  argument don't match, a warning is raised. For example:

  ```pycon
  >>> qml.probs(wires=qml.PauliZ(0))
  UserWarning: probs got argument 'wires' of type <class 'pennylane.ops.qubit.non_parametric_ops.PauliZ'>. Using argument as op
    warn(
  probs(Z(0))
  ```

* `qml.dot` now returns a `Sum` class even when all the coefficients match.
  [(#5143)](https://github.com/PennyLaneAI/pennylane/pull/5143)

* `qml.pauli.group_observables` now supports grouping `Prod` and `SProd` operators.
  [(#5070)](https://github.com/PennyLaneAI/pennylane/pull/5070)

* Faster `qml.probs` measurements due to an optimization in `_samples_to_counts`.
  [(#5145)](https://github.com/PennyLaneAI/pennylane/pull/5145)

* Ensure the `BlockEncode` operator is JIT-compatible with JAX.
  [(#5110)](https://github.com/PennyLaneAI/pennylane/pull/5110)

* Cuts down on performance bottlenecks in converting a `PauliSentence` to a `Sum`.
  [(#5141)](https://github.com/PennyLaneAI/pennylane/pull/5141)
  [(#5150)](https://github.com/PennyLaneAI/pennylane/pull/5150)


* The `qml.qsvt` function uses `qml.GlobalPhase` instead of `qml.exp` to define global phase.
  [(#5105)](https://github.com/PennyLaneAI/pennylane/pull/5105)

* Update `tests/ops/functions/conftest.py` to ensure all operator types are tested for validity.
  [(#4978)](https://github.com/PennyLaneAI/pennylane/pull/4978)

* A new `pennylane.workflow` module is added. This module now contains `qnode.py`, `execution.py`, `set_shots.py`, `jacobian_products.py`, and the submodule `interfaces`.
  [(#5023)](https://github.com/PennyLaneAI/pennylane/pull/5023)

* Raise a more informative error when calling `adjoint_jacobian` with trainable state-prep operations.
  [(#5026)](https://github.com/PennyLaneAI/pennylane/pull/5026)

* Adds `qml.workflow.get_transform_program` and `qml.workflow.construct_batch` to inspect the transform program and batch of tapes
  at different stages.
  [(#5084)](https://github.com/PennyLaneAI/pennylane/pull/5084)

* `CRX`, `CRY`, `CRZ`, `CROT`, and `ControlledPhaseShift` (i.e. `CPhaseShift`) now inherit from `ControlledOp`, giving them additional properties such as `control_wire` and `control_values`. Calling `qml.ctrl` on `RX`, `RY`, `RZ`, `Rot`, and `PhaseShift` with a single control wire will return gates of types `CRX`, `CRY`, etc. as opposed to a general `Controlled` operator.
  [(#5069)](https://github.com/PennyLaneAI/pennylane/pull/5069)

* CI will now fail if coverage data fails to upload to codecov. Previously, it would silently pass
  and the codecov check itself would never execute.
  [(#5101)](https://github.com/PennyLaneAI/pennylane/pull/5101)


* Upgrade the `Prod.terms()` method to return a tuple `(coeffs, ops)` consisting of coefficients and pure product operators.
  ```python3
  >>> qml.operation.enable_new_opmath()
  >>> op = X(0) @ (0.5 * X(1) + X(2))
  >>> op.terms()
  ([0.5, 1.0],
   [X(1) @ X(0),
    X(2) @ X(0)])
  ```
  [(#5132)](https://github.com/PennyLaneAI/pennylane/pull/5132)

* Upgrade the `Sum.terms()` method to return a tuple `(coeffs, ops)` consisting of coefficients and pure product operators.
  ```python3
  >>> qml.operation.enable_new_opmath()
  >>> op = 0.5 * X(0) + 0.7 * X(1) + 1.5 * Y(0) @ Y(1)
  >>> op.terms()
  ([0.5, 0.7, 1.5],
   [X(0), X(1), Y(1) @ Y(0)])
  ```
  [(#5133)](https://github.com/PennyLaneAI/pennylane/pull/5133)


* String representations of Pauli operators have been improved and there are new aliases `X, Y, Z, I` for `PauliX, PauliY, PauliZ, Identity`.
  ```
  >>> qml.PauliX(0)
  X(0)
  >>> qml.PauliX('a')
  X('a')
  >>> 0.5 * X(0)
  0.5 * X(0)
  >>> 0.5 * (X(0) + Y(1))
  0.5 * (X(0) + Y(1))
  ```
  [(#5116)](https://github.com/PennyLaneAI/pennylane/pull/5116)

* String representations of `Sum` objects now break into multiple lines
  whenever the output is larger than 50 characters.
  ```
  >>> 0.5 * (X(0) @ X(1)) + 0.7 * (X(1) @ X(2)) + 0.8 * (X(2) @ X(3))
  (
      0.5 * (X(0) @ X(1))
    + 0.7 * (X(1) @ X(2))
    + 0.8 * (X(2) @ X(3))
  )
  ```
  [(#5138)](https://github.com/PennyLaneAI/pennylane/pull/5138)

* `qml.ctrl` called on operators with custom controlled versions will return instances
  of the custom class, and it will also flatten nested controlled operators to a single
  multi-controlled operation. For `PauliX`, `CNOT`, `Toffoli`, and `MultiControlledX`,
  calling `qml.ctrl` will always resolve to the best option in `CNOT`, `Toffoli`, or
  `MultiControlledX` depending on the number of control wires and control values.
  [(#5125)](https://github.com/PennyLaneAI/pennylane/pull/5125/)

* Remove the unwanted warning filter from tests, and ensure that no PennyLaneDeprecationWarnings
  are being raised unexpectedly.
  [(#5122)](https://github.com/PennyLaneAI/pennylane/pull/5122)

* Users can specify a list of PennyLane `measurements` they would want as terminal measurements
  when converting a `QuantumCircuit` using `qml.from_qiskit`.
  [(#5168)](https://github.com/PennyLaneAI/pennylane/pull/5168)

* An error message provides clearer instructions for installing PennyLane-Qiskit if the `qml.from_qiskit` 
  function fails because the Qiskit converter is missing.
  [(#5218)](https://github.com/PennyLaneAI/pennylane/pull/5218)

<h3>Breaking changes 💔</h3>

* `qml.expval`, `qml.var`, `qml.sample`, `qml.counts`, and `qml.probs` now include an `mv`
  keyword argument, which should be used to provide mid-circuit measurement values instead
  of `op`.
  [(#5224)](https://github.com/PennyLaneAI/pennylane/pull/5224)

* The entry point convention registering compilers with PennyLane has changed.
  [(#5140)](https://github.com/PennyLaneAI/pennylane/pull/5140)

  To allow for packages to register multiple compilers with PennyLane,
  the `entry_points` convention under the designated group name
  `pennylane.compilers` has been modified.
  
  Previously, compilers would register `qjit` (JIT decorator),
  `ops` (compiler-specific operations), and `context` (for tracing and
  program capture).
  
  Now, compilers must register `compiler_name.qjit`, `compiler_name.ops`,
  and `compiler_name.context`, where `compiler_name` is replaced
  by the name of the provided compiler.
  
  For more information, please see the
  [documentation on adding compilers](https://docs.pennylane.ai/en/stable/code/qml_compiler.html#adding-a-compiler).

* Make PennyLane code compatible with the latest version of `black`.
  [(#5112)](https://github.com/PennyLaneAI/pennylane/pull/5112)
  [(#5119)](https://github.com/PennyLaneAI/pennylane/pull/5119)

* `gradient_analysis_and_validation` is now renamed to `find_and_validate_gradient_methods`. Instead of returning a list, it now returns a dictionary of gradient methods for each parameter index, and no longer mutates the tape.
  [(#5035)](https://github.com/PennyLaneAI/pennylane/pull/5035)

* Passing additional arguments to a transform that decorates a QNode must be done through the use
  of `functools.partial`.
  [(#5046)](https://github.com/PennyLaneAI/pennylane/pull/5046)

* Multiplying two `PauliWord` instances no longer returns a tuple `(new_word, coeff)`
  but instead `PauliSentence({new_word: coeff})`. The old behavior is still available
  with the private method `PauliWord._matmul(other)` for faster processing.
  [(#5045)](https://github.com/PennyLaneAI/pennylane/pull/5054)

* `Observable.return_type` has been removed. Instead, you should inspect the type
  of the surrounding measurement process.
  [(#5044)](https://github.com/PennyLaneAI/pennylane/pull/5044)

* `ClassicalShadow.entropy()` no longer needs an `atol` keyword as a better
  method to estimate entropies from approximate density matrix reconstructions
  (with potentially negative eigenvalues) has been implemented.
  [(#5048)](https://github.com/PennyLaneAI/pennylane/pull/5048)

* Controlled operators with a custom controlled version decomposes like how their
  controlled counterpart decomposes, as opposed to decomposing into their controlled version.   
  [(#5069)](https://github.com/PennyLaneAI/pennylane/pull/5069)
  [(#5125)](https://github.com/PennyLaneAI/pennylane/pull/5125/)
  
  For example:
  ```
  >>> qml.ctrl(qml.RX(0.123, wires=1), control=0).decomposition()
  [
    RZ(1.5707963267948966, wires=[1]),
    RY(0.0615, wires=[1]),
    CNOT(wires=[0, 1]),
    RY(-0.0615, wires=[1]),
    CNOT(wires=[0, 1]),
    RZ(-1.5707963267948966, wires=[1])
  ]
  ```

* `QuantumScript.is_sampled` and `QuantumScript.all_sampled` have been removed. Users should now
  validate these properties manually.
  [(#5072)](https://github.com/PennyLaneAI/pennylane/pull/5072)

* `qml.transforms.one_qubit_decomposition` and `qml.transforms.two_qubit_decomposition` are removed. Instead,
  you should use `qml.ops.one_qubit_decomposition` and `qml.ops.two_qubit_decomposition`.
  [(#5091)](https://github.com/PennyLaneAI/pennylane/pull/5091)

* `qml.ExpvalCost` has been removed. Users should use `qml.expval()` moving forward.
  [(#5097)](https://github.com/PennyLaneAI/pennylane/pull/5097)

=======
<h3>Breaking changes 💔</h3>

>>>>>>> d7593a30
<h3>Deprecations 👋</h3>

<h3>Documentation 📝</h3>

<h3>Bug fixes 🐛</h3>

* We no longer perform unwanted dtype promotion in the `pauli_rep` of `SProd` instances when using tensorflow.
  [(#5246)](https://github.com/PennyLaneAI/pennylane/pull/5246)

<h3>Contributors ✍️</h3>

This release contains contributions from (in alphabetical order):

Korbinian Kottmann<|MERGE_RESOLUTION|>--- conflicted
+++ resolved
@@ -5,64 +5,6 @@
 <h3>New features since last release</h3>
 
 <h3>Improvements 🛠</h3>
-
-<<<<<<< HEAD
-<h4>Faster gradients with VJPs and other performance improvements</h4>
-
-* Adjoint device VJP's are now supported with `jax.jacobian`. `device_vjp=True` is
-  is now strictly faster for jax.
-  [(#4963)](https://github.com/PennyLaneAI/pennylane/pull/4963)
-
-* `device_vjp` can now be used with normal Tensorflow. Support has not yet been added
-  for `tf.Function` and Tensorflow Autograph.
-  [(#4676)](https://github.com/PennyLaneAI/pennylane/pull/4676)
-
-* PennyLane can now use lightning provided VJPs by selecting `device_vjp=True` on the QNode.
-  [(#4914)](https://github.com/PennyLaneAI/pennylane/pull/4914)
-
-* Remove queuing (`AnnotatedQueue`) from `qml.cut_circuit` and `qml.cut_circuit_mc` to improve performance 
-  for large workflows.
-  [(#5108)](https://github.com/PennyLaneAI/pennylane/pull/5108)
-
-* Improve the performance of circuit-cutting workloads with large numbers of generated tapes.
-  [(#5005)](https://github.com/PennyLaneAI/pennylane/pull/5005)
-
-<h4>Community contributions 🥳</h4>
-
-* `parity_transform` is added for parity mapping of a fermionic Hamiltonian.
-   [(#4928)](https://github.com/PennyLaneAI/pennylane/pull/4928)
-   It is now possible to transform a fermionic Hamiltonian to a qubit Hamiltonian with parity mapping.
-
-   ```python
-   import pennylane as qml
-   fermi_ham = qml.fermi.FermiWord({(0, 0) : '+', (1, 1) : '-'})
-
-   qubit_ham = qml.fermi.parity_transform(fermi_ham, n=6)
-   ```
-
-   ```pycon
-   >>> print(qubit_ham)
-   (-0.25j*(PauliY(wires=[0]))) + ((-0.25+0j)*(PauliX(wires=[0]) @ PauliZ(wires=[1]))) +
-   ((0.25+0j)*(PauliX(wires=[0]))) + (0.25j*(PauliY(wires=[0]) @ PauliZ(wires=[1])))
-   ```
-
-* The transform `split_non_commuting` now accepts measurements of type `probs`, `sample` and `counts` which accept both wires and observables.
-  [(#4972)](https://github.com/PennyLaneAI/pennylane/pull/4972)
-
-* Improve efficiency of matrix calculation when operator is symmetric over wires
-   [(#3601)](https://github.com/PennyLaneAI/pennylane/pull/3601)
-
-* The module `pennylane/math/quantum.py` has now support for the min-entropy.
-  [(#3959)](https://github.com/PennyLaneAI/pennylane/pull/3959/)
-
-* A function called `apply_operation` has been added to the new `qutrit_mixed` module found in `qml.devices` that applies operations to device-compatible states.
-  [(#5032)](https://github.com/PennyLaneAI/pennylane/pull/5032)
-
-* A function called `measure` has been added to the new `qutrit_mixed` module found in `qml.devices` that measures device-compatible states for a collection of measurement processes.
-  [(#5049)](https://github.com/PennyLaneAI/pennylane/pull/5049)
-
-
-<h4>Other improvements</h4>
 
 * `qml.expval`, `qml.var`, `qml.sample`, `qml.probs`, and `qml.counts` now construct measurement processes
   based on the type of the arguments rather than their name.
@@ -83,196 +25,8 @@
   probs(Z(0))
   ```
 
-* `qml.dot` now returns a `Sum` class even when all the coefficients match.
-  [(#5143)](https://github.com/PennyLaneAI/pennylane/pull/5143)
-
-* `qml.pauli.group_observables` now supports grouping `Prod` and `SProd` operators.
-  [(#5070)](https://github.com/PennyLaneAI/pennylane/pull/5070)
-
-* Faster `qml.probs` measurements due to an optimization in `_samples_to_counts`.
-  [(#5145)](https://github.com/PennyLaneAI/pennylane/pull/5145)
-
-* Ensure the `BlockEncode` operator is JIT-compatible with JAX.
-  [(#5110)](https://github.com/PennyLaneAI/pennylane/pull/5110)
-
-* Cuts down on performance bottlenecks in converting a `PauliSentence` to a `Sum`.
-  [(#5141)](https://github.com/PennyLaneAI/pennylane/pull/5141)
-  [(#5150)](https://github.com/PennyLaneAI/pennylane/pull/5150)
-
-
-* The `qml.qsvt` function uses `qml.GlobalPhase` instead of `qml.exp` to define global phase.
-  [(#5105)](https://github.com/PennyLaneAI/pennylane/pull/5105)
-
-* Update `tests/ops/functions/conftest.py` to ensure all operator types are tested for validity.
-  [(#4978)](https://github.com/PennyLaneAI/pennylane/pull/4978)
-
-* A new `pennylane.workflow` module is added. This module now contains `qnode.py`, `execution.py`, `set_shots.py`, `jacobian_products.py`, and the submodule `interfaces`.
-  [(#5023)](https://github.com/PennyLaneAI/pennylane/pull/5023)
-
-* Raise a more informative error when calling `adjoint_jacobian` with trainable state-prep operations.
-  [(#5026)](https://github.com/PennyLaneAI/pennylane/pull/5026)
-
-* Adds `qml.workflow.get_transform_program` and `qml.workflow.construct_batch` to inspect the transform program and batch of tapes
-  at different stages.
-  [(#5084)](https://github.com/PennyLaneAI/pennylane/pull/5084)
-
-* `CRX`, `CRY`, `CRZ`, `CROT`, and `ControlledPhaseShift` (i.e. `CPhaseShift`) now inherit from `ControlledOp`, giving them additional properties such as `control_wire` and `control_values`. Calling `qml.ctrl` on `RX`, `RY`, `RZ`, `Rot`, and `PhaseShift` with a single control wire will return gates of types `CRX`, `CRY`, etc. as opposed to a general `Controlled` operator.
-  [(#5069)](https://github.com/PennyLaneAI/pennylane/pull/5069)
-
-* CI will now fail if coverage data fails to upload to codecov. Previously, it would silently pass
-  and the codecov check itself would never execute.
-  [(#5101)](https://github.com/PennyLaneAI/pennylane/pull/5101)
-
-
-* Upgrade the `Prod.terms()` method to return a tuple `(coeffs, ops)` consisting of coefficients and pure product operators.
-  ```python3
-  >>> qml.operation.enable_new_opmath()
-  >>> op = X(0) @ (0.5 * X(1) + X(2))
-  >>> op.terms()
-  ([0.5, 1.0],
-   [X(1) @ X(0),
-    X(2) @ X(0)])
-  ```
-  [(#5132)](https://github.com/PennyLaneAI/pennylane/pull/5132)
-
-* Upgrade the `Sum.terms()` method to return a tuple `(coeffs, ops)` consisting of coefficients and pure product operators.
-  ```python3
-  >>> qml.operation.enable_new_opmath()
-  >>> op = 0.5 * X(0) + 0.7 * X(1) + 1.5 * Y(0) @ Y(1)
-  >>> op.terms()
-  ([0.5, 0.7, 1.5],
-   [X(0), X(1), Y(1) @ Y(0)])
-  ```
-  [(#5133)](https://github.com/PennyLaneAI/pennylane/pull/5133)
-
-
-* String representations of Pauli operators have been improved and there are new aliases `X, Y, Z, I` for `PauliX, PauliY, PauliZ, Identity`.
-  ```
-  >>> qml.PauliX(0)
-  X(0)
-  >>> qml.PauliX('a')
-  X('a')
-  >>> 0.5 * X(0)
-  0.5 * X(0)
-  >>> 0.5 * (X(0) + Y(1))
-  0.5 * (X(0) + Y(1))
-  ```
-  [(#5116)](https://github.com/PennyLaneAI/pennylane/pull/5116)
-
-* String representations of `Sum` objects now break into multiple lines
-  whenever the output is larger than 50 characters.
-  ```
-  >>> 0.5 * (X(0) @ X(1)) + 0.7 * (X(1) @ X(2)) + 0.8 * (X(2) @ X(3))
-  (
-      0.5 * (X(0) @ X(1))
-    + 0.7 * (X(1) @ X(2))
-    + 0.8 * (X(2) @ X(3))
-  )
-  ```
-  [(#5138)](https://github.com/PennyLaneAI/pennylane/pull/5138)
-
-* `qml.ctrl` called on operators with custom controlled versions will return instances
-  of the custom class, and it will also flatten nested controlled operators to a single
-  multi-controlled operation. For `PauliX`, `CNOT`, `Toffoli`, and `MultiControlledX`,
-  calling `qml.ctrl` will always resolve to the best option in `CNOT`, `Toffoli`, or
-  `MultiControlledX` depending on the number of control wires and control values.
-  [(#5125)](https://github.com/PennyLaneAI/pennylane/pull/5125/)
-
-* Remove the unwanted warning filter from tests, and ensure that no PennyLaneDeprecationWarnings
-  are being raised unexpectedly.
-  [(#5122)](https://github.com/PennyLaneAI/pennylane/pull/5122)
-
-* Users can specify a list of PennyLane `measurements` they would want as terminal measurements
-  when converting a `QuantumCircuit` using `qml.from_qiskit`.
-  [(#5168)](https://github.com/PennyLaneAI/pennylane/pull/5168)
-
-* An error message provides clearer instructions for installing PennyLane-Qiskit if the `qml.from_qiskit` 
-  function fails because the Qiskit converter is missing.
-  [(#5218)](https://github.com/PennyLaneAI/pennylane/pull/5218)
-
 <h3>Breaking changes 💔</h3>
 
-* `qml.expval`, `qml.var`, `qml.sample`, `qml.counts`, and `qml.probs` now include an `mv`
-  keyword argument, which should be used to provide mid-circuit measurement values instead
-  of `op`.
-  [(#5224)](https://github.com/PennyLaneAI/pennylane/pull/5224)
-
-* The entry point convention registering compilers with PennyLane has changed.
-  [(#5140)](https://github.com/PennyLaneAI/pennylane/pull/5140)
-
-  To allow for packages to register multiple compilers with PennyLane,
-  the `entry_points` convention under the designated group name
-  `pennylane.compilers` has been modified.
-  
-  Previously, compilers would register `qjit` (JIT decorator),
-  `ops` (compiler-specific operations), and `context` (for tracing and
-  program capture).
-  
-  Now, compilers must register `compiler_name.qjit`, `compiler_name.ops`,
-  and `compiler_name.context`, where `compiler_name` is replaced
-  by the name of the provided compiler.
-  
-  For more information, please see the
-  [documentation on adding compilers](https://docs.pennylane.ai/en/stable/code/qml_compiler.html#adding-a-compiler).
-
-* Make PennyLane code compatible with the latest version of `black`.
-  [(#5112)](https://github.com/PennyLaneAI/pennylane/pull/5112)
-  [(#5119)](https://github.com/PennyLaneAI/pennylane/pull/5119)
-
-* `gradient_analysis_and_validation` is now renamed to `find_and_validate_gradient_methods`. Instead of returning a list, it now returns a dictionary of gradient methods for each parameter index, and no longer mutates the tape.
-  [(#5035)](https://github.com/PennyLaneAI/pennylane/pull/5035)
-
-* Passing additional arguments to a transform that decorates a QNode must be done through the use
-  of `functools.partial`.
-  [(#5046)](https://github.com/PennyLaneAI/pennylane/pull/5046)
-
-* Multiplying two `PauliWord` instances no longer returns a tuple `(new_word, coeff)`
-  but instead `PauliSentence({new_word: coeff})`. The old behavior is still available
-  with the private method `PauliWord._matmul(other)` for faster processing.
-  [(#5045)](https://github.com/PennyLaneAI/pennylane/pull/5054)
-
-* `Observable.return_type` has been removed. Instead, you should inspect the type
-  of the surrounding measurement process.
-  [(#5044)](https://github.com/PennyLaneAI/pennylane/pull/5044)
-
-* `ClassicalShadow.entropy()` no longer needs an `atol` keyword as a better
-  method to estimate entropies from approximate density matrix reconstructions
-  (with potentially negative eigenvalues) has been implemented.
-  [(#5048)](https://github.com/PennyLaneAI/pennylane/pull/5048)
-
-* Controlled operators with a custom controlled version decomposes like how their
-  controlled counterpart decomposes, as opposed to decomposing into their controlled version.   
-  [(#5069)](https://github.com/PennyLaneAI/pennylane/pull/5069)
-  [(#5125)](https://github.com/PennyLaneAI/pennylane/pull/5125/)
-  
-  For example:
-  ```
-  >>> qml.ctrl(qml.RX(0.123, wires=1), control=0).decomposition()
-  [
-    RZ(1.5707963267948966, wires=[1]),
-    RY(0.0615, wires=[1]),
-    CNOT(wires=[0, 1]),
-    RY(-0.0615, wires=[1]),
-    CNOT(wires=[0, 1]),
-    RZ(-1.5707963267948966, wires=[1])
-  ]
-  ```
-
-* `QuantumScript.is_sampled` and `QuantumScript.all_sampled` have been removed. Users should now
-  validate these properties manually.
-  [(#5072)](https://github.com/PennyLaneAI/pennylane/pull/5072)
-
-* `qml.transforms.one_qubit_decomposition` and `qml.transforms.two_qubit_decomposition` are removed. Instead,
-  you should use `qml.ops.one_qubit_decomposition` and `qml.ops.two_qubit_decomposition`.
-  [(#5091)](https://github.com/PennyLaneAI/pennylane/pull/5091)
-
-* `qml.ExpvalCost` has been removed. Users should use `qml.expval()` moving forward.
-  [(#5097)](https://github.com/PennyLaneAI/pennylane/pull/5097)
-
-=======
-<h3>Breaking changes 💔</h3>
-
->>>>>>> d7593a30
 <h3>Deprecations 👋</h3>
 
 <h3>Documentation 📝</h3>
