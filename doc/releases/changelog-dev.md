:orphan:

# Release 0.37.0-dev (development release)

<h3>New features since last release</h3>

<h3>Improvements 🛠</h3>

<<<<<<< HEAD
<h4>Mid-circuit measurements and dynamic circuits</h4>

* The `dynamic_one_shot` transform can be compiled with `jax.jit`.
  [(#5557)](https://github.com/PennyLaneAI/pennylane/pull/5557)
=======
* When using `defer_measurements` with postselecting mid-circuit measurements, operations
  that will never be active due to the postselected state are skipped in the transformed
  quantum circuit. In addition, postselected controls are skipped, as they are evaluated
  at transform time. This optimization feature can be turned off by setting `reduce_postselected=False`
  [(#5558)](https://github.com/PennyLaneAI/pennylane/pull/5558)

  Consider a simple circuit with three mid-circuit measurements, two of which are postselecting,
  and a single gate conditioned on those measurements:

  ```python
  @qml.qnode(qml.device("default.qubit"))
  def node(x):
      qml.RX(x, 0)
      qml.RX(x, 1)
      qml.RX(x, 2)
      mcm0 = qml.measure(0, postselect=0, reset=False)
      mcm1 = qml.measure(1, postselect=None, reset=True)
      mcm2 = qml.measure(2, postselect=1, reset=False)
      qml.cond(mcm0+mcm1+mcm2==1, qml.RX)(0.5, 3)
      return qml.expval(qml.Z(0) @ qml.Z(3))
  ```

  Without the new optimization, we obtain three gates, each controlled on the three measured
  qubits. They correspond to the combinations of controls that satisfy the condition
  `mcm0+mcm1+mcm2==1`:

  ```pycon
  >>> print(qml.draw(qml.defer_measurements(node, reduce_postselected=False))(0.6))
  0: ──RX(0.60)──|0⟩⟨0|─╭●─────────────────────────────────────────────┤ ╭<Z@Z>
  1: ──RX(0.60)─────────│──╭●─╭X───────────────────────────────────────┤ │
  2: ──RX(0.60)─────────│──│──│───|1⟩⟨1|─╭○────────╭○────────╭●────────┤ │
  3: ───────────────────│──│──│──────────├RX(0.50)─├RX(0.50)─├RX(0.50)─┤ ╰<Z@Z>
  4: ───────────────────╰X─│──│──────────├○────────├●────────├○────────┤
  5: ──────────────────────╰X─╰●─────────╰●────────╰○────────╰○────────┤
  ```

  If we do not explicitly deactivate the optimization, we obtain a much simpler circuit:

  ```pycon
  >>> print(qml.draw(qml.defer_measurements(node))(0.6))
  0: ──RX(0.60)──|0⟩⟨0|─╭●─────────────────┤ ╭<Z@Z>
  1: ──RX(0.60)─────────│──╭●─╭X───────────┤ │
  2: ──RX(0.60)─────────│──│──│───|1⟩⟨1|───┤ │
  3: ───────────────────│──│──│──╭RX(0.50)─┤ ╰<Z@Z>
  4: ───────────────────╰X─│──│──│─────────┤
  5: ──────────────────────╰X─╰●─╰○────────┤
  ```

  There is only one controlled gate with only one control wire.

* `qml.devices.LegacyDevice` is now an alias for `qml.Device`, so it is easier to distinguish it from
  `qml.devices.Device`, which follows the new device API.
  [(#5581)](https://github.com/PennyLaneAI/pennylane/pull/5581)
>>>>>>> 5cc8a622

<h3>Breaking changes 💔</h3>

<h3>Deprecations 👋</h3>

<h3>Documentation 📝</h3>

<h3>Bug fixes 🐛</h3>

<h3>Contributors ✍️</h3>

This release contains contributions from (in alphabetical order):
<<<<<<< HEAD
Vincent Michaud-Rioux
=======
Pietropaolo Frisoni,
David Wierichs.
>>>>>>> 5cc8a622
<|MERGE_RESOLUTION|>--- conflicted
+++ resolved
@@ -6,12 +6,11 @@
 
 <h3>Improvements 🛠</h3>
 
-<<<<<<< HEAD
 <h4>Mid-circuit measurements and dynamic circuits</h4>
 
 * The `dynamic_one_shot` transform can be compiled with `jax.jit`.
   [(#5557)](https://github.com/PennyLaneAI/pennylane/pull/5557)
-=======
+  
 * When using `defer_measurements` with postselecting mid-circuit measurements, operations
   that will never be active due to the postselected state are skipped in the transformed
   quantum circuit. In addition, postselected controls are skipped, as they are evaluated
@@ -65,7 +64,6 @@
 * `qml.devices.LegacyDevice` is now an alias for `qml.Device`, so it is easier to distinguish it from
   `qml.devices.Device`, which follows the new device API.
   [(#5581)](https://github.com/PennyLaneAI/pennylane/pull/5581)
->>>>>>> 5cc8a622
 
 <h3>Breaking changes 💔</h3>
 
@@ -78,9 +76,6 @@
 <h3>Contributors ✍️</h3>
 
 This release contains contributions from (in alphabetical order):
-<<<<<<< HEAD
-Vincent Michaud-Rioux
-=======
 Pietropaolo Frisoni,
-David Wierichs.
->>>>>>> 5cc8a622
+Vincent Michaud-Rioux,
+David Wierichs.