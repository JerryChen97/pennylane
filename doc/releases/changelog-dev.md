--- conflicted
+++ resolved
@@ -36,122 +36,9 @@
   ```
   
   ```pycon
-<<<<<<< HEAD
-  >>> print(qubit_ham)
-  (-0.25j*(PauliY(wires=[0]))) + ((-0.25+0j)*(PauliX(wires=[0]) @ PauliZ(wires=[1]))) +
-  ((0.25+0j)*(PauliX(wires=[0]))) + (0.25j*(PauliY(wires=[0]) @ PauliZ(wires=[1])))
-  ```
-
-* The transform `split_non_commuting` now accepts measurements of type `probs`, `sample` and `counts` which accept both wires and observables.
-  [(#4972)](https://github.com/PennyLaneAI/pennylane/pull/4972)
-
-* Improve efficiency of matrix calculation when operator is symmetric over wires
-  [(#3601)](https://github.com/PennyLaneAI/pennylane/pull/3601)
-
-* The module `pennylane/math/quantum.py` has now support for the min-entropy.
-  [(#3959)](https://github.com/PennyLaneAI/pennylane/pull/3959/)
-  
-* Create the `qml.Reflection` operator, useful for amplitude amplification and its variants.
-  [(##5159)](https://github.com/PennyLaneAI/pennylane/pull/5159)
-
-
-* A function called `apply_operation` has been added to the new `qutrit_mixed` module found in `qml.devices` that applies operations to device-compatible states.
-  [(#5032)](https://github.com/PennyLaneAI/pennylane/pull/5032)
-
-* A function called `measure` has been added to the new `qutrit_mixed` module found in `qml.devices` that measures device-compatible states for a collection of measurement processes.
-  [(#5049)](https://github.com/PennyLaneAI/pennylane/pull/5049)
-
-* A function called `apply_operation` has been added to the new `qutrit_mixed` module found in `qml.devices` that applies operations to device-compatible states.
-  [(#5032)](https://github.com/PennyLaneAI/pennylane/pull/5032)
-
-<h4>Other operator arithmetic improvements</h4>
-
-* The following capabilities have been added for Pauli arithmetic:
-  [(#4989)](https://github.com/PennyLaneAI/pennylane/pull/4989)
-  [(#5001)](https://github.com/PennyLaneAI/pennylane/pull/5001)
-  [(#5003)](https://github.com/PennyLaneAI/pennylane/pull/5003)
-  [(#5017)](https://github.com/PennyLaneAI/pennylane/pull/5017)
-  [(#5027)](https://github.com/PennyLaneAI/pennylane/pull/5027)
-  [(#5018)](https://github.com/PennyLaneAI/pennylane/pull/5018)
-
-  * You can now multiply `PauliWord` and `PauliSentence` instances by scalars, e.g.
-    `0.5 * PauliWord({0:"X"})` or `0.5 * PauliSentence({PauliWord({0:"X"}): 1.})`.
-
-  * You can now intuitively add together
-    `PauliWord` and `PauliSentence` as well as scalars, which are treated implicitly as identities.
-    For example, `ps1 + pw1 + 1.` for some Pauli word `pw1 = PauliWord({0: "X", 1: "Y"})` and Pauli
-    sentence `ps1 = PauliSentence({pw1: 3.})`.
-
-  * You can now subtract `PauliWord` and `PauliSentence` instances, as well as scalars, from each
-    other. For example `ps1 - pw1 - 1`.
-
-  * You can now also use `qml.dot` with `PauliWord`, `PauliSentence` and operators, e.g.
-    `qml.dot([0.5, -1.5, 2], [pw1, ps1, id_word])` with `id_word = PauliWord({})`.
-
-  * `qml.matrix` now accepts `PauliWord` and `PauliSentence` instances,
-    `qml.matrix(PauliWord({0:"X"}))`.
-
-  * It is possible to compute commutators with Pauli operators natively with the
-    `PauliSentence.commutator` method.
-
-    ```pycon
-    >>> op1 = PauliWord({0: "X", 1: "X"})
-    >>> op2 = PauliWord({0: "Y"}) + PauliWord({1: "Y"})
-    >>> op1.commutator(op2)
-    2j * Z(0) @ X(1)
-    + 2j * X(0) @ Z(1)
-    ```
-
-* Composite operations (e.g., those made with `qml.prod` and `qml.sum`) and `SProd` operations
-  convert `Hamiltonian` and `Tensor` operands to `Sum` and `Prod` types, respectively. This helps
-  avoid the mixing of incompatible operator types.
-  [(#5031)](https://github.com/PennyLaneAI/pennylane/pull/5031)
-  [(#5063)](https://github.com/PennyLaneAI/pennylane/pull/5063)
-
-* `qml.Identity()` can be initialized without wires. Measuring it is currently not possible though.
-  [(#5106)](https://github.com/PennyLaneAI/pennylane/pull/5106)
-
-* Adds `qml.devices.modifiers.simulator_tracking` and `qml.devices.modifiers.single_tape_support`
-  to add basic default behavior onto a device class.
-  [(#5200)](https://github.com/PennyLaneAI/pennylane/pull/5200)
-
-* `qml.dot` now returns a `Sum` class even when all the coefficients match.
-  [(#5143)](https://github.com/PennyLaneAI/pennylane/pull/5143)
-
-* `qml.pauli.group_observables` now supports grouping `Prod` and `SProd` operators.
-  [(#5070)](https://github.com/PennyLaneAI/pennylane/pull/5070)
-
-* Cuts down on performance bottlenecks in converting a `PauliSentence` to a `Sum`.
-  [(#5141)](https://github.com/PennyLaneAI/pennylane/pull/5141)
-  [(#5150)](https://github.com/PennyLaneAI/pennylane/pull/5150)
-
-* Upgrade the `Prod.terms()` method to return a tuple `(coeffs, ops)` consisting of coefficients and
-  pure product operators.
-  [(#5132)](https://github.com/PennyLaneAI/pennylane/pull/5132)
-
-  ```python
-  >>> qml.operation.enable_new_opmath()
-  >>> op = X(0) @ (0.5 * X(1) + X(2))
-  >>> op.terms()
-  ([0.5, 1.0],
-   [X(1) @ X(0),
-    X(2) @ X(0)])
-  ```
-
-* Upgrade the `Sum.terms()` method to return a tuple `(coeffs, ops)` consisting of coefficients and
-  pure product operators.
-  [(#5133)](https://github.com/PennyLaneAI/pennylane/pull/5133)
-
-  ```python
-  >>> qml.operation.enable_new_opmath()
-  >>> op = 0.5 * X(0) + 0.7 * X(1) + 1.5 * Y(0) @ Y(1)
-  >>> op.terms()
-  ([0.5, 0.7, 1.5],
-   [X(0), X(1), Y(1) @ Y(0)])
-=======
   >>> circuit()
   tensor([1.+6.123234e-17j, 0.-6.123234e-17j], requires_grad=True)
->>>>>>> fb9ad8cf
+
   ```
   
 * The `molecular_hamiltonian` function calls `PySCF` directly when `method='pyscf'` is selected.
@@ -179,22 +66,8 @@
 
 This release contains contributions from (in alphabetical order):
 
-<<<<<<< HEAD
-Abhishek Abhishek,
-Guillermo Alonso,
-Utkarsh Azad,
-Trenten Babcock,
-Gabriel Bottrill,
-Thomas Bromley,
-Astral Cai,
-Skylar Chan,
-Isaac De Vlugt,
-Diksha Dhawan,
-Lillian Frederiksen,
-=======
 Guillermo Alonso,
 Amintor Dusko
->>>>>>> fb9ad8cf
 Pietropaolo Frisoni,
 Soran Jahangiri,
 Korbinian Kottmann,
