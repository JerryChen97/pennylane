:orphan:

# Release 0.36.0-dev (development release)

<h3>New features since last release</h3>

* Added a qml.capture module that will contain PennyLane's own capturing mechanism for hybrid
  quantum-classical programs.
  [(#5509)](https://github.com/PennyLaneAI/pennylane/pull/5509)

* The `FABLE` template is added for efficient block encoding of matrices. Users can now call FABLE to efficiently construct circuits according to a user-set approximation level. 
[(#5107)](https://github.com/PennyLaneAI/pennylane/pull/5107)

* The `QubitDevice` class and children classes support the `dynamic_one_shot` transform provided that they support `MidMeasureMP` operations natively.
  [(#5317)](https://github.com/PennyLaneAI/pennylane/pull/5317)

* `qml.ops.Sum` now supports storing grouping information. Grouping type and method can be
  specified during construction using the `grouping_type` and `method` keyword arguments of
  `qml.dot`, `qml.sum`, or `qml.ops.Sum`. The grouping indices are stored in `Sum.grouping_indices`.
  [(#5179)](https://github.com/PennyLaneAI/pennylane/pull/5179)

  ```python
  import pennylane as qml

  a = qml.X(0)
  b = qml.prod(qml.X(0), qml.X(1))
  c = qml.Z(0)
  obs = [a, b, c]
  coeffs = [1.0, 2.0, 3.0]

  op = qml.dot(coeffs, obs, grouping_type="qwc")
  ```
  ```pycon
  >>> op.grouping_indices
  ((2,), (0, 1))
  ```

  Additionally, grouping type and method can be set or changed after construction using
  `Sum.compute_grouping()`:

  ```python
  import pennylane as qml

  a = qml.X(0)
  b = qml.prod(qml.X(0), qml.X(1))
  c = qml.Z(0)
  obs = [a, b, c]
  coeffs = [1.0, 2.0, 3.0]

  op = qml.dot(coeffs, obs)
  ```
  ```pycon
  >>> op.grouping_indices is None
  True
  >>> op.compute_grouping(grouping_type="qwc")
  >>> op.grouping_indices
  ((2,), (0, 1))
  ```

  Note that the grouping indices refer to the lists returned by `Sum.terms()`, not `Sum.operands`.

* Added new `SpectralNormError` class to the new error tracking functionality.
  [(#5154)](https://github.com/PennyLaneAI/pennylane/pull/5154)

* Added `error` method to `QuantumPhaseEstimation` template.
  [(#5278)](https://github.com/PennyLaneAI/pennylane/pull/5278)

* The `dynamic_one_shot` transform is introduced enabling dynamic circuit execution on circuits with shots and devices that support `MidMeasureMP` operations natively.
  [(#5266)](https://github.com/PennyLaneAI/pennylane/pull/5266)

* Added new function `qml.operation.convert_to_legacy_H` to convert `Sum`, `SProd`, and `Prod` to `Hamiltonian` instances.
  [(#5309)](https://github.com/PennyLaneAI/pennylane/pull/5309)

<h4>Dynamical Lie Algebra functionality</h4>

* A new `qml.lie_closure` function to compute the Lie closure of a list of operators.
  [(#5161)](https://github.com/PennyLaneAI/pennylane/pull/5161)
  [(#5169)](https://github.com/PennyLaneAI/pennylane/pull/5169)

  The Lie closure, pronounced "Lee closure", is a way to compute the so-called dynamical Lie algebra (DLA) of a set of operators.
  For a list of operators `ops = [op1, op2, op3, ..]`, one computes all nested commutators between `ops` until no new operators are generated from commutation.
  All these operators together form the DLA, see e.g. section IIB of [arXiv:2308.01432](https://arxiv.org/abs/2308.01432).

  Take for example the following ops

  ```python
  ops = [X(0) @ X(1), Z(0), Z(1)]
  ```

  A first round of commutators between all elements yields the new operators `Y(0) @ X(1)` and `X(0) @ Y(1)` (omitting scalar prefactors).

  ```python
  >>> qml.commutator(X(0) @ X(1), Z(0))
  -2j * (X(1) @ Y(0))
  >>> qml.commutator(X(0) @ X(1), Z(1))
  -2j * (Y(1) @ X(0))
  ```

  A next round of commutators between all elements further yields the new operator `Y(0) @ Y(1)`.

  ```python
  >>> qml.commutator(X(0) @ Y(1), Z(0))
  -2j * (Y(1) @ Y(0))
  ```

  After that, no new operators emerge from taking nested commutators and we have the resulting DLA.
  This can now be done in short via `qml.lie_closure` as follows.

  ```python
  >>> ops = [X(0) @ X(1), Z(0), Z(1)]
  >>> dla = qml.dla.lie_closure(ops)
  >>> print(dla)
  [1.0 * X(1) @ X(0),
   1.0 * Z(0),
   1.0 * Z(1),
   -1.0 * X(1) @ Y(0),
   -1.0 * Y(1) @ X(0),
   -1.0 * Y(1) @ Y(0)]
  ```

<h3>Improvements 🛠</h3>

* Gradient transforms may now be applied to batched/broadcasted QNodes, as long as the
  broadcasting is in non-trainable parameters.
  [(#5452)](https://github.com/PennyLaneAI/pennylane/pull/5452)

* Improve the performance of computing the matrix of `qml.QFT`
  [(#5351)](https://github.com/PennyLaneAI/pennylane/pull/5351)
  
* The `qml.is_commuting` function now accepts `Sum`, `SProd`, and `Prod` instances.
  [(#5351)](https://github.com/PennyLaneAI/pennylane/pull/5351)

* Operators can now be left multiplied `x * op` by numpy arrays.
  [(#5361)](https://github.com/PennyLaneAI/pennylane/pull/5361)

* Create the `qml.Reflection` operator, useful for amplitude amplification and its variants.
  [(#5159)](https://github.com/PennyLaneAI/pennylane/pull/5159)

  ```python
  @qml.prod
  def generator(wires):
        qml.Hadamard(wires=wires)

  U = generator(wires=0)

  dev = qml.device('default.qubit')
  @qml.qnode(dev)
  def circuit():

        # Initialize to the state |1>
        qml.PauliX(wires=0)

        # Apply the reflection
        qml.Reflection(U)

        return qml.state()

  ```

  ```pycon
  >>> circuit()
  tensor([1.+6.123234e-17j, 0.-6.123234e-17j], requires_grad=True)
  ```
  
* The `qml.AmplitudeAmplification` operator is introduced, which is a high-level interface for amplitude amplification and its variants.
  [(#5160)](https://github.com/PennyLaneAI/pennylane/pull/5160)

  ```python
  @qml.prod
  def generator(wires):
      for wire in wires:
          qml.Hadamard(wires=wire)

  U = generator(wires=range(3))
  O = qml.FlipSign(2, wires=range(3))

  dev = qml.device("default.qubit")

  @qml.qnode(dev)
  def circuit():

      generator(wires=range(3))
      qml.AmplitudeAmplification(U, O, iters=5, fixed_point=True, work_wire=3)

      return qml.probs(wires=range(3))

  ```
  
  ```pycon
  >>> print(np.round(circuit(), 3))
  [0.013, 0.013, 0.91, 0.013, 0.013, 0.013, 0.013, 0.013]

  ```


* Added new function `qml.bravyi_kitaev` to map fermionic Hamiltonians to qubit Hamiltonians.
  [(#5390)](https://github.com/PennyLaneAI/pennylane/pull/5390)

  ```python
  import pennylane as qml
  fermi_ham = qml.fermi.from_string('0+ 1-')

  qubit_ham = qml.bravyi_kitaev(fermi_ham, n=6)
  ```

  ```pycon
  >>> print(qubit_ham)
  -0.25j * Y(0.0) + (-0.25+0j) * X(0) @ Z(1.0) + (0.25+0j) * X(0.0) + 0.25j * Y(0) @ Z(1.0)
  ```
  
* A new class `qml.ops.LinearCombination` is introduced. In essence, this class is an updated equivalent of `qml.ops.Hamiltonian`
  but for usage with new operator arithmetic.
  [(#5216)](https://github.com/PennyLaneAI/pennylane/pull/5216)

* The `qml.TrotterProduct` operator now supports error estimation functionality. 
  [(#5384)](https://github.com/PennyLaneAI/pennylane/pull/5384)

  ```pycon
  >>> hamiltonian = qml.dot([1.0, 0.5, -0.25], [qml.X(0), qml.Y(0), qml.Z(0)])
  >>> op = qml.TrotterProduct(hamiltonian, time=0.01, order=2)
  >>> op.error(method="one-norm")
  SpectralNormError(8.039062500000003e-06)
  >>>
  >>> op.error(method="commutator")
  SpectralNormError(6.166666666666668e-06)
  ```
<h3>Improvements 🛠</h3>

* `qml.ops.Conditional` now stores the `data`, `num_params`, and `ndim_param` attributes of
  the operator it wraps.
  [(#5473)](https://github.com/PennyLaneAI/pennylane/pull/5473)

* `qml.transforms.broadcast_expand` now supports shot vectors when returning `qml.sample()`.
  [(#5473)](https://github.com/PennyLaneAI/pennylane/pull/5473)

* `LightningVJPs` is now compatible with Lightning devices using the new device API.
  [(#5469)](https://github.com/PennyLaneAI/pennylane/pull/5469)

* The `qml.is_commuting` function now accepts `Sum`, `SProd`, and `Prod` instances.
  [(#5351)](https://github.com/PennyLaneAI/pennylane/pull/5351)

* Operators can now be left multiplied `x * op` by numpy arrays.
  [(#5361)](https://github.com/PennyLaneAI/pennylane/pull/5361)

* The `molecular_hamiltonian` function calls `PySCF` directly when `method='pyscf'` is selected.
  [(#5118)](https://github.com/PennyLaneAI/pennylane/pull/5118)

* The generators in the source code return operators consistent with the global setting for 
  `qml.operator.active_new_opmath()` wherever possible. `Sum`, `SProd` and `Prod` instances 
  will be returned even after disabling the new operator arithmetic in cases where they offer 
  additional functionality not available using legacy operators.
  [(#5253)](https://github.com/PennyLaneAI/pennylane/pull/5253)
  [(#5410)](https://github.com/PennyLaneAI/pennylane/pull/5410)
  [(#5411)](https://github.com/PennyLaneAI/pennylane/pull/5411) 
  [(#5421)](https://github.com/PennyLaneAI/pennylane/pull/5421)

* Upgraded `null.qubit` to the new device API. Also, added support for all measurements and various modes of differentiation.
  [(#5211)](https://github.com/PennyLaneAI/pennylane/pull/5211)
  
* `ApproxTimeEvolution` is now compatible with any operator that defines a `pauli_rep`.
  [(#5362)](https://github.com/PennyLaneAI/pennylane/pull/5362)

* `Hamiltonian.pauli_rep` is now defined if the hamiltonian is a linear combination of paulis.
  [(#5377)](https://github.com/PennyLaneAI/pennylane/pull/5377)

* `Prod.eigvals()` is now compatible with Qudit operators.
  [(#5400)](https://github.com/PennyLaneAI/pennylane/pull/5400)

* Obtaining classical shadows using the `default.clifford` device is now compatible with
  [stim](https://github.com/quantumlib/Stim) `v1.13.0`.
  [(#5409)](https://github.com/PennyLaneAI/pennylane/pull/5409)

* `qml.specs` and `qml.Tracker` now return information about algorithmic errors for the qnode as well.
  [(#5464)](https://github.com/PennyLaneAI/pennylane/pull/5464)
  [(#5465)](https://github.com/PennyLaneAI/pennylane/pull/5465)

* `qml.specs` now returns information regarding algorithmic errors for the qnode as well.
  [(#5464)](https://github.com/PennyLaneAI/pennylane/pull/5464)

* `qml.transforms.hamiltonian_expand` can now handle multi-term observables with a constant offset.
  [(#5414)](https://github.com/PennyLaneAI/pennylane/pull/5414)

<<<<<<< HEAD
* Operators can now be automatically captured by `jax.make_jaxpr` via use of the new `qml.capture.PLXPRMeta`.
  [(#5511)](https://github.com/PennyLaneAI/pennylane/pull/5511)
=======
* `default.mixed` has improved support for sampling-based measurements with non-numpy interfaces.
  [(#5514)](https://github.com/PennyLaneAI/pennylane/pull/5514)

* The `qml.qchem.hf_state` function is upgraded to be compatible with the parity and Bravyi-Kitaev bases.
  [(#5472)](https://github.com/PennyLaneAI/pennylane/pull/5472)
>>>>>>> be8a22ec

<h4>Community contributions 🥳</h4>

* Functions `measure_with_samples` and `sample_state` have been added to the new `qutrit_mixed` module found in
 `qml.devices`. These functions are used to sample device-compatible states, returning either the final measured state or value of an observable.
  [(#5082)](https://github.com/PennyLaneAI/pennylane/pull/5082)

* Replaced `cache_execute` with an alternate implementation based on `@transform`.
  [(#5318)](https://github.com/PennyLaneAI/pennylane/pull/5318)

* The `QNode` now defers `diff_method` validation to the device under the new device api `qml.devices.Device`.
  [(#5176)](https://github.com/PennyLaneAI/pennylane/pull/5176)

* `taper_operation` method is compatible with new operator arithmetic.
  [(#5326)](https://github.com/PennyLaneAI/pennylane/pull/5326)

* `qml.transforms.split_non_commuting` will now work with single-term operator arithmetic.
  [(#5314)](https://github.com/PennyLaneAI/pennylane/pull/5314)

* Fixed differentiability for Hamiltonian measurements in new `qutrit_mixed` module. 
  [(#5186)](https://github.com/PennyLaneAI/pennylane/pull/5186)
  
* Added `simulate` function to the new `qutrit_mixed` module in `qml.devices`. This allows for simulation of a 
  noisy qutrit circuit with measurement and sampling.
  [(#5213)](https://github.com/PennyLaneAI/pennylane/pull/5213)

* Implemented the method `process_counts` in `ExpectationMP`, `VarianceMP`, `CountsMP`, and `SampleMP`
  [(#5256)](https://github.com/PennyLaneAI/pennylane/pull/5256)
  [(#5395)](https://github.com/PennyLaneAI/pennylane/pull/5395)

* Extend the device test suite to cover gradient methods, templates and arithmetic observables.
  [(#5273)](https://github.com/PennyLaneAI/pennylane/pull/5273)
  [(#5518)](https://github.com/PennyLaneAI/pennylane/pull/5518)

* Add type hints for unimplemented methods of the abstract class `Operator`.
  [(#5490)](https://github.com/PennyLaneAI/pennylane/pull/5490)

* A clear error message is added in `KerasLayer` when using the newest version of TensorFlow with Keras 3 
  (which is not currently compatible with `KerasLayer`), linking to instructions to enable Keras 2.
  [(#5488)](https://github.com/PennyLaneAI/pennylane/pull/5488)
 
 * Created the `DefaultQutritMixed` class, which inherits from `qml.devices.Device`, with an implementation 
  for `preprocess`.
  [(#5451)](https://github.com/PennyLaneAI/pennylane/pull/5451)

* Removed the warning that an observable might not be hermitian in `qnode` executions. This enables jit-compilation.
  [(#5506)](https://github.com/PennyLaneAI/pennylane/pull/5506)

* Implement `Shots.bins()` method.
  [(#5476)](https://github.com/PennyLaneAI/pennylane/pull/5476)

<h3>Breaking changes 💔</h3>

* Operator dunder methods now combine like-operator arithmetic classes via `lazy=False`. This reduces the chance of `RecursionError` and makes nested
  operators easier to work with.
  [(#5478)](https://github.com/PennyLaneAI/pennylane/pull/5478)

* The private functions `_pauli_mult`, `_binary_matrix` and `_get_pauli_map` from the `pauli` module have been removed. The same functionality can be achieved using newer features in the ``pauli`` module.
  [(#5323)](https://github.com/PennyLaneAI/pennylane/pull/5323)
  
* `DefaultQubit` uses a pre-emptive key-splitting strategy to avoid reusing JAX PRNG keys throughout a single `execute` call. 
  [(#5515)](https://github.com/PennyLaneAI/pennylane/pull/5515)

* `qml.matrix()` called on the following will raise an error if `wire_order` is not specified:
  * tapes with more than one wire.
  * quantum functions.
  * Operator class where `num_wires` does not equal to 1
  * QNodes if the device does not have wires specified.
  * PauliWords and PauliSentences with more than one wire.
  [(#5328)](https://github.com/PennyLaneAI/pennylane/pull/5328)
  [(#5359)](https://github.com/PennyLaneAI/pennylane/pull/5359)

* `qml.pauli.pauli_mult` and `qml.pauli.pauli_mult_with_phase` are now removed. Instead, you  should use `qml.simplify(qml.prod(pauli_1, pauli_2))` to get the reduced operator.
  [(#5324)](https://github.com/PennyLaneAI/pennylane/pull/5324)
  
  ```pycon
  >>> op = qml.simplify(qml.prod(qml.PauliX(0), qml.PauliZ(0)))
  >>> op
  -1j*(PauliY(wires=[0]))
  >>> [phase], [base] = op.terms()
  >>> phase, base
  (-1j, PauliY(wires=[0]))
  ```

* `MeasurementProcess.name` and `MeasurementProcess.data` have been removed. Use `MeasurementProcess.obs.name` and `MeasurementProcess.obs.data` instead.
  [(#5321)](https://github.com/PennyLaneAI/pennylane/pull/5321)

* `Operator.validate_subspace(subspace)` has been removed. Instead, you should use `qml.ops.qutrit.validate_subspace(subspace)`.
  [(#5311)](https://github.com/PennyLaneAI/pennylane/pull/5311)

* The contents of `qml.interfaces` is moved inside `qml.workflow`. The old import path no longer exists.
  [(#5329)](https://github.com/PennyLaneAI/pennylane/pull/5329)

* `single_tape_transform`, `batch_transform`, `qfunc_transform`, `op_transform`, `gradient_transform`
  and `hessian_transform` are removed. Instead, switch to using the new `qml.transform` function. Please refer to
  `the transform docs <https://docs.pennylane.ai/en/stable/code/qml_transforms.html#custom-transforms>`_
  to see how this can be done.
  [(#5339)](https://github.com/PennyLaneAI/pennylane/pull/5339)

* Attempting to multiply `PauliWord` and `PauliSentence` with `*` will raise an error. Instead, use `@` to conform with the PennyLane convention.
  [(#5341)](https://github.com/PennyLaneAI/pennylane/pull/5341)

* When new operator arithmetic is enabled, `qml.Hamiltonian` is now an alias for `qml.ops.LinearCombination`.
  `Hamiltonian` will still be accessible as `qml.ops.Hamiltonian`.
  [(#5393)](https://github.com/PennyLaneAI/pennylane/pull/5393)

* Since `default.mixed` does not support snapshots with measurements, attempting to do so will result in a `DeviceError` instead of getting the density matrix.
  [(#5416)](https://github.com/PennyLaneAI/pennylane/pull/5416)

<h3>Deprecations 👋</h3>

* `qml.load` is deprecated. Instead, please use the functions outlined in the *Importing workflows* quickstart guide, such as `qml.from_qiskit`.
  [(#5312)](https://github.com/PennyLaneAI/pennylane/pull/5312)

* Specifying `control_values` with a bit string to `qml.MultiControlledX` is deprecated. Instead, use a list of booleans or 1s and 0s.
  [(#5352)](https://github.com/PennyLaneAI/pennylane/pull/5352)

* `qml.from_qasm_file` is deprecated. Instead, please open the file and then load its content using `qml.from_qasm`.
  [(#5331)](https://github.com/PennyLaneAI/pennylane/pull/5331)

  ```pycon
  >>> with open("test.qasm", "r") as f:
  ...     circuit = qml.from_qasm(f.read())
  ```

* Accessing `qml.ops.Hamiltonian` with new operator arithmetic is deprecated. Using `qml.Hamiltonian` with new operator arithmetic enabled now
  returns a `LinearCombination` instance. Some functionality may not work as expected. To continue using the `Hamiltonian` class, you can use
  `qml.operation.disable_new_opmath()` to disable the new operator arithmetic.
  [(#5393)](https://github.com/PennyLaneAI/pennylane/pull/5393)

<h3>Documentation 📝</h3>

* Adds a page explaining the shapes and nesting of result objects.
  [(#5418)](https://github.com/PennyLaneAI/pennylane/pull/5418)

* Removed some redundant documentation for the `evolve` function.
  [(#5347)](https://github.com/PennyLaneAI/pennylane/pull/5347)

* Updated the final example in the `compile` docstring to use transforms correctly.
  [(#5348)](https://github.com/PennyLaneAI/pennylane/pull/5348)

* A link to the demos for using `qml.SpecialUnitary` and `qml.QNGOptimizer` has been added to their respective docstrings.
  [(#5376)](https://github.com/PennyLaneAI/pennylane/pull/5376)

* A code example in the `qml.measure` docstring has been added that showcases returning mid-circuit measurement statistics from QNodes.
  [(#5441)](https://github.com/PennyLaneAI/pennylane/pull/5441)

* The computational basis convention used for `qml.measure` — 0 and 1 rather than ±1 — has been clarified in its docstring.
  [(#5474)](https://github.com/PennyLaneAI/pennylane/pull/5474)

<h3>Bug fixes 🐛</h3>

* (In)equality of `qml.HilbertSchmidt` instances is now reported correctly by `qml.equal`.
  [(#5538)](https://github.com/PennyLaneAI/pennylane/pull/5538)

* `qml.ParticleConservingU1` and `qml.ParticleConservingU2` no longer raise an error when the initial state is not specified but default to the all-zeros state.
  [(#5535)](https://github.com/PennyLaneAI/pennylane/pull/5535)

* `qml.counts` no longer returns negative samples when measuring 8 or more wires.
  [(#5544)](https://github.com/PennyLaneAI/pennylane/pull/5544)

* The `dynamic_one_shot` transform now works with broadcasting.
  [(#5473)](https://github.com/PennyLaneAI/pennylane/pull/5473)

* Diagonalize the state around `ProbabilityMP` measurements in `statistics` when executing on a Lightning device.
  [(#5529)](https://github.com/PennyLaneAI/pennylane/pull/5529)

* `two_qubit_decomposition` no longer diverges at a special case of unitary matrix.
  [(#5448)](https://github.com/PennyLaneAI/pennylane/pull/5448)

* The `qml.QNSPSAOptimizer` now correctly handles optimization for legacy devices that do not follow the new API design.
  [(#5497)](https://github.com/PennyLaneAI/pennylane/pull/5497)

* Operators applied to all wires are now drawn correctly in a circuit with mid-circuit measurements.
  [(#5501)](https://github.com/PennyLaneAI/pennylane/pull/5501)

* Fix a bug where certain unary mid-circuit measurement expressions would raise an uncaught error.
  [(#5480)](https://github.com/PennyLaneAI/pennylane/pull/5480)

* The probabilities now sum to one using the `torch` interface with `default_dtype` set to `torch.float32`. 
  [(#5462)](https://github.com/PennyLaneAI/pennylane/pull/5462)

* Tensorflow can now handle devices with float32 results but float64 input parameters.
  [(#5446)](https://github.com/PennyLaneAI/pennylane/pull/5446)

* Fix a bug where the `argnum` kwarg of `qml.gradients.stoch_pulse_grad` references the wrong parameters in a tape,
  creating an inconsistency with other differentiation methods and preventing some use cases.
  [(#5458)](https://github.com/PennyLaneAI/pennylane/pull/5458)

* Avoid bounded value failures due to numerical noise with calls to `np.random.binomial`.
  [(#5447)](https://github.com/PennyLaneAI/pennylane/pull/5447)

* Using `@` with legacy Hamiltonian instances now properly de-queues the previously existing operations.
  [(#5454)](https://github.com/PennyLaneAI/pennylane/pull/5455)

* The `QNSPSAOptimizer` now properly handles differentiable parameters, resulting in being able to use it for more than one optimization step.
  [(#5439)](https://github.com/PennyLaneAI/pennylane/pull/5439)

* The `QNode` interface now resets if an error occurs during execution.
  [(#5449)](https://github.com/PennyLaneAI/pennylane/pull/5449)

* Fix failing tests due to changes with Lightning's adjoint diff pipeline.
  [(#5450)](https://github.com/PennyLaneAI/pennylane/pull/5450)

* Fix Torch tensor locality with autoray-registered coerce method.
  [(#5438)](https://github.com/PennyLaneAI/pennylane/pull/5438)

* `jax.jit` now works with `qml.sample` with a multi-wire observable.
  [(#5422)](https://github.com/PennyLaneAI/pennylane/pull/5422)

* `qml.qinfo.quantum_fisher` now works with non-`default.qubit` devices.
  [(#5423)](https://github.com/PennyLaneAI/pennylane/pull/5423)

* We no longer perform unwanted dtype promotion in the `pauli_rep` of `SProd` instances when using tensorflow.
  [(#5246)](https://github.com/PennyLaneAI/pennylane/pull/5246)

* Fixed `TestQubitIntegration.test_counts` in `tests/interfaces/test_jax_qnode.py` to always produce counts for all
  outcomes.
  [(#5336)](https://github.com/PennyLaneAI/pennylane/pull/5336)

* Fixed `PauliSentence.to_mat(wire_order)` to support identities with wires.
  [(#5407)](https://github.com/PennyLaneAI/pennylane/pull/5407)

* `CompositeOp.map_wires` now correctly maps the `overlapping_ops` property.
  [(#5430)](https://github.com/PennyLaneAI/pennylane/pull/5430)

* Update `DefaultQubit.supports_derivatives` to correctly handle circuits containing `MidMeasureMP` with adjoint
  differentiation.
  [(#5434)](https://github.com/PennyLaneAI/pennylane/pull/5434)

* `SampleMP`, `ExpectationMP`, `CountsMP`, `VarianceMP` constructed with ``eigvals`` can now properly process samples.
  [(#5463)](https://github.com/PennyLaneAI/pennylane/pull/5463)

* Fixes a bug in `hamiltonian_expand` that produces incorrect output dimensions when shot vectors are combined with parameter broadcasting.
  [(#5494)](https://github.com/PennyLaneAI/pennylane/pull/5494)

* Fixes a bug where `TorchLayer` does not work with shot vectors.
  [(#5492)](https://github.com/PennyLaneAI/pennylane/pull/5492)

* Fixes a bug where the output shape of a qnode returning a list containing a single measurement is incorrect when combined with shot vectors.
  [(#5492)](https://github.com/PennyLaneAI/pennylane/pull/5492)

* Fixes a bug in `qml.math.kron` that makes torch incompatible with numpy.
  [(#5540)](https://github.com/PennyLaneAI/pennylane/pull/5540)

* Fixes a bug in `_group_measurements` that fails to group measurements with commuting observables when they are operands of `Prod`.
  [(#5512)](https://github.com/PennyLaneAI/pennylane/issues/5512)

<h3>Contributors ✍️</h3>

This release contains contributions from (in alphabetical order):

Tarun Kumar Allamsetty,
Guillermo Alonso,
Mikhail Andrenkov,
Utkarsh Azad,
Gabriel Bottrill,
Astral Cai,
Diksha Dhawan,
Isaac De Vlugt,
Amintor Dusko,
Pietropaolo Frisoni,
Lillian M. A. Frederiksen,
Austin Huang,
Soran Jahangiri,
Korbinian Kottmann,
Christina Lee,
Vincent Michaud-Rioux,
Mudit Pandey,
Kenya Sakka,
Jay Soni,
Matthew Silverman,
David Wierichs.<|MERGE_RESOLUTION|>--- conflicted
+++ resolved
@@ -280,16 +280,14 @@
 * `qml.transforms.hamiltonian_expand` can now handle multi-term observables with a constant offset.
   [(#5414)](https://github.com/PennyLaneAI/pennylane/pull/5414)
 
-<<<<<<< HEAD
 * Operators can now be automatically captured by `jax.make_jaxpr` via use of the new `qml.capture.PLXPRMeta`.
   [(#5511)](https://github.com/PennyLaneAI/pennylane/pull/5511)
-=======
+
 * `default.mixed` has improved support for sampling-based measurements with non-numpy interfaces.
   [(#5514)](https://github.com/PennyLaneAI/pennylane/pull/5514)
 
 * The `qml.qchem.hf_state` function is upgraded to be compatible with the parity and Bravyi-Kitaev bases.
   [(#5472)](https://github.com/PennyLaneAI/pennylane/pull/5472)
->>>>>>> be8a22ec
 
 <h4>Community contributions 🥳</h4>
 
