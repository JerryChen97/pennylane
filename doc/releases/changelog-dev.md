:orphan:

# Release 0.37.0-dev (development release)

<h3>New features since last release</h3>

* The `default.tensor` device is introduced to perform tensor network simulation of a quantum circuit.
  [(#5699)](https://github.com/PennyLaneAI/pennylane/pull/5699)

<h3>Improvements 🛠</h3>

* `ctrl` now works with tuple-valued `control_values` when applied to any already controlled operation.
  [(#5725)](https://github.com/PennyLaneAI/pennylane/pull/5725)

* Add support for 3 new pytest markers: `unit`, `integration` and `system`.
  [(#5517)](https://github.com/PennyLaneAI/pennylane/pull/5517)

* The sorting order of parameter-shift terms is now guaranteed to resolve ties in the absolute value with the sign of the shifts.
  [(#5582)](https://github.com/PennyLaneAI/pennylane/pull/5582)

<h4>Mid-circuit measurements and dynamic circuits</h4>

* The `dynamic_one_shot` transform uses a single auxiliary tape with a shot vector and `default.qubit` implements the loop over shots with `jax.vmap`.
  [(#5617)](https://github.com/PennyLaneAI/pennylane/pull/5617)
  
* The `dynamic_one_shot` transform can be compiled with `jax.jit`.
  [(#5557)](https://github.com/PennyLaneAI/pennylane/pull/5557)
  
* When using `defer_measurements` with postselecting mid-circuit measurements, operations
  that will never be active due to the postselected state are skipped in the transformed
  quantum circuit. In addition, postselected controls are skipped, as they are evaluated
  at transform time. This optimization feature can be turned off by setting `reduce_postselected=False`
  [(#5558)](https://github.com/PennyLaneAI/pennylane/pull/5558)

  Consider a simple circuit with three mid-circuit measurements, two of which are postselecting,
  and a single gate conditioned on those measurements:

  ```python
  @qml.qnode(qml.device("default.qubit"))
  def node(x):
      qml.RX(x, 0)
      qml.RX(x, 1)
      qml.RX(x, 2)
      mcm0 = qml.measure(0, postselect=0, reset=False)
      mcm1 = qml.measure(1, postselect=None, reset=True)
      mcm2 = qml.measure(2, postselect=1, reset=False)
      qml.cond(mcm0+mcm1+mcm2==1, qml.RX)(0.5, 3)
      return qml.expval(qml.Z(0) @ qml.Z(3))
  ```

  Without the new optimization, we obtain three gates, each controlled on the three measured
  qubits. They correspond to the combinations of controls that satisfy the condition
  `mcm0+mcm1+mcm2==1`:

  ```pycon
  >>> print(qml.draw(qml.defer_measurements(node, reduce_postselected=False))(0.6))
  0: ──RX(0.60)──|0⟩⟨0|─╭●─────────────────────────────────────────────┤ ╭<Z@Z>
  1: ──RX(0.60)─────────│──╭●─╭X───────────────────────────────────────┤ │
  2: ──RX(0.60)─────────│──│──│───|1⟩⟨1|─╭○────────╭○────────╭●────────┤ │
  3: ───────────────────│──│──│──────────├RX(0.50)─├RX(0.50)─├RX(0.50)─┤ ╰<Z@Z>
  4: ───────────────────╰X─│──│──────────├○────────├●────────├○────────┤
  5: ──────────────────────╰X─╰●─────────╰●────────╰○────────╰○────────┤
  ```

  If we do not explicitly deactivate the optimization, we obtain a much simpler circuit:

  ```pycon
  >>> print(qml.draw(qml.defer_measurements(node))(0.6))
  0: ──RX(0.60)──|0⟩⟨0|─╭●─────────────────┤ ╭<Z@Z>
  1: ──RX(0.60)─────────│──╭●─╭X───────────┤ │
  2: ──RX(0.60)─────────│──│──│───|1⟩⟨1|───┤ │
  3: ───────────────────│──│──│──╭RX(0.50)─┤ ╰<Z@Z>
  4: ───────────────────╰X─│──│──│─────────┤
  5: ──────────────────────╰X─╰●─╰○────────┤
  ```

  There is only one controlled gate with only one control wire.

* `qml.devices.LegacyDevice` is now an alias for `qml.Device`, so it is easier to distinguish it from
  `qml.devices.Device`, which follows the new device API.
  [(#5581)](https://github.com/PennyLaneAI/pennylane/pull/5581)

* The `dtype` for `eigvals` of `X`, `Y`, `Z` and `Hadamard` is changed from `int` to `float`, making them 
  consistent with the other observables. The `dtype` of the returned values when sampling these observables 
  (e.g. `qml.sample(X(0))`) is also changed to `float`. 
  [(#5607)](https://github.com/PennyLaneAI/pennylane/pull/5607)

* Sets up the framework for the development of an `assert_equal` function for testing operator comparison.
  [(#5634)](https://github.com/PennyLaneAI/pennylane/pull/5634)

<<<<<<< HEAD
* PennyLane operators and measurements can now automatically be captured as instructions in JAXPR.
  The `qml.capture.measure` function can serve as conversion point between measurements and numeric
  arrays.
  [(#5564)](https://github.com/PennyLaneAI/pennylane/pull/5564)
=======
* `qml.sample` can now be used on Boolean values representing mid-circuit measurement results in
  traced quantum functions. This feature is used with Catalyst to enable the pattern
  `m = measure(0); qml.sample(m)`.
  [(#5673)](https://github.com/PennyLaneAI/pennylane/pull/5673)

* PennyLane operators can now automatically be captured as instructions in JAXPR. See the experimental
  `capture` module for more information.
>>>>>>> fbc2a393
  [(#5511)](https://github.com/PennyLaneAI/pennylane/pull/5511)

* The `decompose` transform has an `error` kwarg to specify the type of error that should be raised, 
  allowing error types to be more consistent with the context the `decompose` function is used in.
  [(#5669)](https://github.com/PennyLaneAI/pennylane/pull/5669)

* The `qml.pytrees` module now has `flatten` and `unflatten` methods for serializing pytrees.
  [(#5701)](https://github.com/PennyLaneAI/pennylane/pull/5701)

* Empty initialization of `PauliVSpace` is permitted.
  [(#5675)](https://github.com/PennyLaneAI/pennylane/pull/5675)

* `QuantumScript` properties are only calculated when needed, instead of on initialization. This decreases the classical overhead by >20%.
  `par_info`, `obs_sharing_wires`, and `obs_sharing_wires_id` are now public attributes.
  [(#5696)](https://github.com/PennyLaneAI/pennylane/pull/5696)

<h4>Community contributions 🥳</h4>

* Implemented kwargs (`check_interface`, `check_trainability`, `rtol` and `atol`) support in `qml.equal` for the operators `Pow`, `Adjoint`, `Exp`, and `SProd`.
  [(#5668)](https://github.com/PennyLaneAI/pennylane/issues/5668)
  
* ``qml.QutritDepolarizingChannel`` has been added, allowing for depolarizing noise to be simulated on the `default.qutrit.mixed` device.
  [(#5502)](https://github.com/PennyLaneAI/pennylane/pull/5502)

<h3>Breaking changes 💔</h3>

* Sampling observables composed of `X`, `Y`, `Z` and `Hadamard` now returns values of type `float` instead of `int`.
  [(#5607)](https://github.com/PennyLaneAI/pennylane/pull/5607)

* `qml.is_commuting` no longer accepts the `wire_map` argument, which does not bring any functionality.
  [(#5660)](https://github.com/PennyLaneAI/pennylane/pull/5660)

* `qml.from_qasm_file` has been removed. The user can open files and load their content using `qml.from_qasm`.
  [(#5659)](https://github.com/PennyLaneAI/pennylane/pull/5659)

* `qml.load` has been removed in favour of more specific functions, such as `qml.from_qiskit`, etc.
  [(#5654)](https://github.com/PennyLaneAI/pennylane/pull/5654)

* `qml.transforms.convert_to_numpy_parameters` is now a proper transform and its output signature has changed,
  returning a list of `QuantumTape`s and a post-processing function instead of simply the transformed circuit.
  [(#5693)](https://github.com/PennyLaneAI/pennylane/pull/5693)

* `qml.QutritAmplitudeDamping` channel has been added, allowing for noise processes modelled by amplitude damping to be simulated on the `default.qutrit.mixed` device.
  [(#5503)](https://github.com/PennyLaneAI/pennylane/pull/5503)

<h3>Deprecations 👋</h3>

* The `simplify` argument in `qml.Hamiltonian` and `qml.ops.LinearCombination` is deprecated. 
  Instead, `qml.simplify()` can be called on the constructed operator.
  [(#5677)](https://github.com/PennyLaneAI/pennylane/pull/5677)

* `qml.transforms.map_batch_transform` is deprecated, since a transform can be applied directly to a batch of tapes.
  [(#5676)](https://github.com/PennyLaneAI/pennylane/pull/5676)

<h3>Documentation 📝</h3>

* A small typo was fixed in the docstring for `qml.sample`.
  [(#5685)](https://github.com/PennyLaneAI/pennylane/pull/5685)

<h3>Bug fixes 🐛</h3>

* The decomposition of `StronglyEntanglingLayers` is now compatible with broadcasting.
  [(#5716)](https://github.com/PennyLaneAI/pennylane/pull/5716)

* `qml.cond` can now be applied to `ControlledOp` operations when deferring measurements.
  [(#5725)](https://github.com/PennyLaneAI/pennylane/pull/5725)

* The legacy `Tensor` class can now handle a `Projector` with abstract tracer input.
  [(#5720)](https://github.com/PennyLaneAI/pennylane/pull/5720)

* Fixed a bug that raised an error regarding expected vs actual `dtype` when using `JAX-JIT` on a circuit that 
  returned samples of observables containing the `qml.Identity` operator.
  [(#5607)](https://github.com/PennyLaneAI/pennylane/pull/5607)

* The signature of `CaptureMeta` objects (like `Operator`) now match the signature of the `__init__` call.
  [(#5727)](https://github.com/PennyLaneAI/pennylane/pull/5727)

* Use vanilla NumPy arrays in `test_projector_expectation` to avoid differentiating `qml.Projector` with respect to the state attribute.
  [(#5683)](https://github.com/PennyLaneAI/pennylane/pull/5683)

* `qml.Projector` is now compatible with jax-jit.
  [(#5595)](https://github.com/PennyLaneAI/pennylane/pull/5595)

* Finite shot circuits with a `qml.probs` measurement, both with a `wires` or `op` argument, can now be compiled with `jax.jit`.
  [(#5619)](https://github.com/PennyLaneAI/pennylane/pull/5619)
  
* `param_shift`, `finite_diff`, `compile`, `insert`, `merge_rotations`, and `transpile` now
  all work with circuits with non-commuting measurements.
  [(#5424)](https://github.com/PennyLaneAI/pennylane/pull/5424)
  [(#5681)](https://github.com/PennyLaneAI/pennylane/pull/5681)

* A correction is added to `bravyi_kitaev` to call the correct function for a FermiSentence input.
  [(#5671)](https://github.com/PennyLaneAI/pennylane/pull/5671)

* Fixes a bug where `sum_expand` produces incorrect result dimensions when combining shot vectors, 
  multiple measurements, and parameter broadcasting.
  [(#5702)](https://github.com/PennyLaneAI/pennylane/pull/5702)

* Fixes a bug in `qml.math.dot` that raises an error when only one of the operands is a scalar.
  [(#5702)](https://github.com/PennyLaneAI/pennylane/pull/5702)

<h3>Contributors ✍️</h3>

This release contains contributions from (in alphabetical order):

Lillian M. A. Frederiksen,
Gabriel Bottrill,
Astral Cai,
Ahmed Darwish,
Isaac De Vlugt,
Pietropaolo Frisoni,
Emiliano Godinez,
David Ittah,
Soran Jahangiri,
Korbinian Kottmann,
Christina Lee,
Vincent Michaud-Rioux,
Lee James O'Riordan,
Kenya Sakka,
David Wierichs.<|MERGE_RESOLUTION|>--- conflicted
+++ resolved
@@ -88,20 +88,13 @@
 * Sets up the framework for the development of an `assert_equal` function for testing operator comparison.
   [(#5634)](https://github.com/PennyLaneAI/pennylane/pull/5634)
 
-<<<<<<< HEAD
-* PennyLane operators and measurements can now automatically be captured as instructions in JAXPR.
-  The `qml.capture.measure` function can serve as conversion point between measurements and numeric
-  arrays.
-  [(#5564)](https://github.com/PennyLaneAI/pennylane/pull/5564)
-=======
 * `qml.sample` can now be used on Boolean values representing mid-circuit measurement results in
   traced quantum functions. This feature is used with Catalyst to enable the pattern
   `m = measure(0); qml.sample(m)`.
   [(#5673)](https://github.com/PennyLaneAI/pennylane/pull/5673)
 
-* PennyLane operators can now automatically be captured as instructions in JAXPR. See the experimental
-  `capture` module for more information.
->>>>>>> fbc2a393
+* PennyLane operators and measurements can now automatically be captured as instructions in JAXPR.
+  [(#5564)](https://github.com/PennyLaneAI/pennylane/pull/5564)
   [(#5511)](https://github.com/PennyLaneAI/pennylane/pull/5511)
 
 * The `decompose` transform has an `error` kwarg to specify the type of error that should be raised, 
