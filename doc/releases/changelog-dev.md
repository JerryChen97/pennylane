--- conflicted
+++ resolved
@@ -263,14 +263,12 @@
 
 <h3>Breaking changes 💔</h3>
 
-<<<<<<< HEAD
 * Use `SampleMP`s in the `dynamic_one_shot` transform to get back the values of the mid-circuit measurements.
   [(#5486)](https://github.com/PennyLaneAI/pennylane/pull/5486)
-=======
+
 * Operator dunder methods now combine like-operator arithmetic classes via `lazy=False`. This reduces the chance of `RecursionError` and makes nested
   operators easier to work with.
   [(#5478)](https://github.com/PennyLaneAI/pennylane/pull/5478)
->>>>>>> f540e69d
 
 * The private functions `_pauli_mult`, `_binary_matrix` and `_get_pauli_map` from the `pauli` module have been removed. The same functionality can be achieved using newer features in the ``pauli`` module.
   [(#5323)](https://github.com/PennyLaneAI/pennylane/pull/5323)
