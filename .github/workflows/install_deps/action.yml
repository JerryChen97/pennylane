--- conflicted
+++ resolved
@@ -39,11 +39,7 @@
   pytorch_version:
     description: The version of PyTorch to install for any job that requires PyTorch
     required: false
-<<<<<<< HEAD
-    default: '2.2.0'
-=======
     default: 2.3.0
->>>>>>> 59c32874
   install_pennylane_lightning_master:
     description: Indicate if PennyLane-Lightning should be installed from the master branch
     required: false
