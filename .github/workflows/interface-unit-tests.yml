name: Unit Test - All Interfaces
on:
  workflow_call:
    secrets:
      codecov_token:
        description: The codecov token to use when uploading coverage files
        required: true
    inputs:
      branch:
        description: The PennyLane branch to checkout and run unit tests for
        required: true
        type: string
      pipeline_mode:
          description: The pipeline mode can be unit-tests, benchmarks, or reference-benchmarks
          required: false
          type: string
          default: 'unit-tests'
      pytest_coverage_flags:
        description: PyTest Coverage flags to pass to all jobs
        required: false
        type: string
        default: --cov=pennylane --cov-append --cov-report=term-missing --cov-report=xml --no-flaky-report --tb=native
      run_lightened_ci:
        description: |
          Indicate if a lightened version of the CI should be run instead of the entire suite.

          The lightened version of the CI includes the following changes:
          - Only Python 3.9 is tested against, instead of 3.9, 3.10, 3.11, 3.12
        required: false
        type: boolean
        default: false
      skip_ci_test_jobs:
        description: |
          Names of jobs (comma separated) that should be skipped on a lightened CI run.
          The value of this variable is only used IF 'run_lightened_ci' is `true`.
          For a full test-suite run, all jobs are triggered.
        required: false
        type: string
        default: ''
      disable_new_opmath:
        description: Whether to disable the new op_math or not when running the tests
        required: false
        type: string
        default: "False"

jobs:
  setup-ci-load:
    runs-on: ubuntu-latest

    steps:
      - name: Setup Python Versions
        id: python_versions

        # All jobs will use the 'default' python versions listed in the dictionary below.
        # Unless the job name exists as a key as well, in which case the python versions listed for the job itself will be used instead.
        run: |
          if [ "${{ inputs.run_lightened_ci }}" == "true" ];
          then
            cat >python_versions.json <<-EOF
          {
            "default": ["3.9"]
          }
          EOF
          else
            cat >python_versions.json <<-EOF
          {
            "default": ["3.9", "3.10", "3.11", "3.12"],
            "torch-tests": ["3.9", "3.11"],
            "tf-tests": ["3.9", "3.11"],
            "jax-tests": ["3.9", "3.12"],
            "all-interfaces-tests": ["3.9"],
            "external-libraries-tests": ["3.9"],
            "qcut-tests": ["3.9"],
            "qchem-tests": ["3.9"],
            "gradients-tests": ["3.9"],
            "data-tests": ["3.9", "3.10"],
            "device-tests": ["3.9"]
          }
          EOF
          fi

          jq . python_versions.json
          echo "python_versions=$(jq -r tostring python_versions.json)" >> $GITHUB_OUTPUT

      - name: Setup Matrix Max Parallel
        id: max_parallel
        run: |
          if [ "${{ inputs.run_lightened_ci }}" == "true" ];
          then
            cat >matrix_max_parallel.json <<-EOF
          {
            "default": 1,
            "core-tests": 5,
            "gradients-tests": 2,
            "jax-tests": 5,
            "tf-tests": 3
          }
          EOF
          else
            cat >matrix_max_parallel.json <<-EOF
          {
            "default": 1,
            "core-tests": 5,
            "jax-tests": 10,
            "tf-tests": 6,
            "torch-tests": 2
          }
          EOF
          fi

          jq . matrix_max_parallel.json
          echo "matrix_max_parallel=$(jq -r tostring matrix_max_parallel.json)" >> $GITHUB_OUTPUT

      - name: Setup Job to Skip
        id: jobs_to_skip
        env:
          JOBS_TO_SKIP: ${{ inputs.skip_ci_test_jobs }}
        run: |
          if [ "${{ inputs.run_lightened_ci }}" == "true" ];
          then
            skipped_jobs=$(echo -n "$JOBS_TO_SKIP" | python -c 'import json, sys; print(json.dumps(list(map(lambda job: job.strip(), filter(None, sys.stdin.read().split(","))))))')
            echo "The following jobs will be skipped: $skipped_jobs"
            echo "jobs_to_skip=$skipped_jobs" >> $GITHUB_OUTPUT
          else
            echo 'jobs_to_skip=[]' >> $GITHUB_OUTPUT
          fi

    outputs:
      matrix-max-parallel: ${{ steps.max_parallel.outputs.matrix_max_parallel }}
      python-version: ${{ steps.python_versions.outputs.python_versions }}
      jobs-to-skip: ${{ steps.jobs_to_skip.outputs.jobs_to_skip }}

  torch-tests:
    needs:
      - setup-ci-load
    strategy:
      max-parallel: >-
        ${{
           fromJSON(needs.setup-ci-load.outputs.matrix-max-parallel).torch-tests
           || fromJSON(needs.setup-ci-load.outputs.matrix-max-parallel).default
         }}
      matrix:
        python-version: >-
          ${{
            fromJSON(needs.setup-ci-load.outputs.python-version).torch-tests
            || fromJSON(needs.setup-ci-load.outputs.python-version).default
           }}
    if: ${{ !contains(fromJSON(needs.setup-ci-load.outputs.jobs-to-skip), 'torch-tests') }}
    uses: ./.github/workflows/unit-test.yml
    with:
      job_name: torch-tests (${{ matrix.python-version }})
      branch: ${{ inputs.branch }}
      coverage_artifact_name: core-interfaces-coverage-torch-${{ matrix.python-version }}
      python_version: ${{ matrix.python-version }}
      pipeline_mode: ${{ inputs.pipeline_mode }}
      install_jax: false
      install_tensorflow: false
      install_pytorch: true
      install_pennylane_lightning_master: true
      pytest_coverage_flags: ${{ inputs.pytest_coverage_flags }}
      pytest_markers: torch and not qcut and not finite-diff and not param-shift
<<<<<<< HEAD
=======
      requirements_file: ${{ strategy.job-index == 0 && 'torch.txt' || '' }}
      disable_new_opmath: ${{ inputs.disable_new_opmath }}
>>>>>>> 016d2cc7


  autograd-tests:
    needs:
      - setup-ci-load
    strategy:
      max-parallel: >-
        ${{
           fromJSON(needs.setup-ci-load.outputs.matrix-max-parallel).autograd-tests
           || fromJSON(needs.setup-ci-load.outputs.matrix-max-parallel).default
         }}
      matrix:
        python-version: >-
          ${{
            fromJSON(needs.setup-ci-load.outputs.python-version).autograd-tests
            || fromJSON(needs.setup-ci-load.outputs.python-version).default
           }}
    if: ${{ !contains(fromJSON(needs.setup-ci-load.outputs.jobs-to-skip), 'autograd-tests') }}
    uses: ./.github/workflows/unit-test.yml
    with:
      job_name: autograd-tests (${{ matrix.python-version }})
      branch: ${{ inputs.branch }}
      coverage_artifact_name: core-interfaces-coverage-autograd-${{ matrix.python-version }}
      python_version: ${{ matrix.python-version }}
      pipeline_mode: ${{ inputs.pipeline_mode }}
      install_jax: false
      install_tensorflow: false
      install_pytorch: false
      install_pennylane_lightning_master: true
      pytest_coverage_flags: ${{ inputs.pytest_coverage_flags }}
      pytest_markers: autograd and not qcut and not finite-diff and not param-shift
      disable_new_opmath: ${{ inputs.disable_new_opmath }}


  tf-tests:
    needs:
      - setup-ci-load
    strategy:
      max-parallel: >-
        ${{
           fromJSON(needs.setup-ci-load.outputs.matrix-max-parallel).tf-tests
           || fromJSON(needs.setup-ci-load.outputs.matrix-max-parallel).default
         }}
      matrix:
        group: [1, 2, 3]
        python-version: >-
          ${{
            fromJSON(needs.setup-ci-load.outputs.python-version).tf-tests
            || fromJSON(needs.setup-ci-load.outputs.python-version).default
           }}
    if: ${{ !contains(fromJSON(needs.setup-ci-load.outputs.jobs-to-skip), 'tf-tests') }}
    uses: ./.github/workflows/unit-test.yml
    with:
      job_name: tf-tests (${{ matrix.group }}, ${{ matrix.python-version }})
      branch: ${{ inputs.branch }}
      coverage_artifact_name: core-interfaces-coverage-tf-${{ matrix.python-version }}-${{ matrix.group }}
      python_version: ${{ matrix.python-version }}
      pipeline_mode: ${{ inputs.pipeline_mode }}
      install_jax: false
      install_tensorflow: true
      install_pytorch: false
      install_pennylane_lightning_master: true
      pytest_coverage_flags: ${{ inputs.pytest_coverage_flags }}
      pytest_markers: tf and not qcut and not finite-diff and not param-shift
      pytest_additional_args: --splits 3 --group ${{ matrix.group }} --durations-path='.github/workflows/tf_tests_durations.json'
      additional_pip_packages: pytest-split
<<<<<<< HEAD
=======
      requirements_file: ${{ strategy.job-index == 0 && 'tf.txt' || '' }}
      disable_new_opmath: ${{ inputs.disable_new_opmath }}
>>>>>>> 016d2cc7


  jax-tests:
    needs:
      - setup-ci-load
    strategy:
      max-parallel: >-
        ${{
           fromJSON(needs.setup-ci-load.outputs.matrix-max-parallel).jax-tests
           || fromJSON(needs.setup-ci-load.outputs.matrix-max-parallel).default
         }}
      matrix:
        group: [1, 2, 3, 4, 5]
        python-version: >-
          ${{
            fromJSON(needs.setup-ci-load.outputs.python-version).jax-tests
            || fromJSON(needs.setup-ci-load.outputs.python-version).default
           }}
    if: ${{ !contains(fromJSON(needs.setup-ci-load.outputs.jobs-to-skip), 'jax-tests') }}
    uses: ./.github/workflows/unit-test.yml
    with:
      job_name: jax-tests (${{ matrix.group }}, ${{ matrix.python-version }})
      branch: ${{ inputs.branch }}
      coverage_artifact_name: core-interfaces-coverage-jax-${{ matrix.python-version }}-${{ matrix.group }}
      python_version: ${{ matrix.python-version }}
      pipeline_mode: ${{ inputs.pipeline_mode }}
      install_jax: true
      install_tensorflow: false
      install_pytorch: false
      install_pennylane_lightning_master: true
      pytest_coverage_flags: ${{ inputs.pytest_coverage_flags }}
      pytest_markers: jax and not qcut and not finite-diff and not param-shift
      pytest_additional_args: --splits 5 --group ${{ matrix.group }} --durations-path='.github/workflows/jax_tests_durations.json'
      additional_pip_packages: pytest-split
<<<<<<< HEAD
=======
      requirements_file: ${{ strategy.job-index == 0 && 'jax.txt' || '' }}
      disable_new_opmath: ${{ inputs.disable_new_opmath }}
>>>>>>> 016d2cc7


  core-tests:
    needs:
      - setup-ci-load
    strategy:
      max-parallel: >-
        ${{
           fromJSON(needs.setup-ci-load.outputs.matrix-max-parallel).core-tests
           || fromJSON(needs.setup-ci-load.outputs.matrix-max-parallel).default
         }}
      matrix:
        group: [1, 2, 3, 4, 5]
        python-version: >-
          ${{
            fromJSON(needs.setup-ci-load.outputs.python-version).core-tests
            || fromJSON(needs.setup-ci-load.outputs.python-version).default
           }}
    if: ${{ !contains(fromJSON(needs.setup-ci-load.outputs.jobs-to-skip), 'core-tests') }}
    uses: ./.github/workflows/unit-test.yml
    with:
      job_name: core-tests (${{ matrix.group }}, ${{ matrix.python-version }})
      branch: ${{ inputs.branch }}
      coverage_artifact_name: core-interfaces-coverage-core-${{ matrix.python-version }}-${{ matrix.group }}
      python_version: ${{ matrix.python-version }}
      pipeline_mode: ${{ inputs.pipeline_mode }}
      install_jax: false
      install_tensorflow: false
      install_pytorch: false
      install_pennylane_lightning_master: true
      pytest_coverage_flags: ${{ inputs.pytest_coverage_flags }}
      pytest_markers: core and not qcut and not finite-diff and not param-shift
      pytest_additional_args: --splits 5 --group ${{ matrix.group }} --durations-path='.github/workflows/core_tests_durations.json'
      additional_pip_packages: pytest-split
<<<<<<< HEAD
=======
      requirements_file: ${{ strategy.job-index == 0 && 'core.txt' || '' }}
      disable_new_opmath: ${{ inputs.disable_new_opmath }}
>>>>>>> 016d2cc7


  all-interfaces-tests:
    needs:
      - setup-ci-load
    strategy:
      max-parallel: >-
        ${{
           fromJSON(needs.setup-ci-load.outputs.matrix-max-parallel).all-interfaces-tests
           || fromJSON(needs.setup-ci-load.outputs.matrix-max-parallel).default
         }}
      matrix:
        python-version: >-
          ${{
            fromJSON(needs.setup-ci-load.outputs.python-version).all-interfaces-tests
            || fromJSON(needs.setup-ci-load.outputs.python-version).default
           }}
    if: ${{ !contains(fromJSON(needs.setup-ci-load.outputs.jobs-to-skip), 'all-interfaces-tests') }}
    uses: ./.github/workflows/unit-test.yml
    with:
      job_name: all-interfaces-tests (${{ matrix.python-version }})
      branch: ${{ inputs.branch }}
      coverage_artifact_name: all-interfaces-coverage
      python_version: ${{ matrix.python-version }}
      pipeline_mode: ${{ inputs.pipeline_mode }}
      install_jax: true
      install_tensorflow: true
      install_pytorch: true
      install_pennylane_lightning_master: true
      pytest_coverage_flags: ${{ inputs.pytest_coverage_flags }}
      pytest_markers: all_interfaces
<<<<<<< HEAD
=======
      requirements_file: ${{ strategy.job-index == 0 && 'all_interfaces.txt' || '' }}
      disable_new_opmath: ${{ inputs.disable_new_opmath }}
>>>>>>> 016d2cc7


  external-libraries-tests:
    needs:
      - setup-ci-load
    strategy:
      max-parallel: >-
        ${{
           fromJSON(needs.setup-ci-load.outputs.matrix-max-parallel).external-libraries-tests
           || fromJSON(needs.setup-ci-load.outputs.matrix-max-parallel).default
         }}
      matrix:
        python-version: >-
          ${{
            fromJSON(needs.setup-ci-load.outputs.python-version).external-libraries-tests
            || fromJSON(needs.setup-ci-load.outputs.python-version).default
           }}
    if: ${{ !contains(fromJSON(needs.setup-ci-load.outputs.jobs-to-skip), 'external-libraries-tests') }}
    uses: ./.github/workflows/unit-test.yml
    with:
      job_name: external-libraries-tests (${{ matrix.python-version }})
      branch: ${{ inputs.branch }}
      coverage_artifact_name: external-libraries-tests-coverage
      python_version: ${{ matrix.python-version }}
      pipeline_mode: ${{ inputs.pipeline_mode }}
      install_jax: true
      install_tensorflow: true
      install_pytorch: false
      # using lightning master does not work for the tests with external libraries
      install_pennylane_lightning_master: false
      pytest_coverage_flags: ${{ inputs.pytest_coverage_flags }}
      pytest_markers: external
      additional_pip_packages: pyzx pennylane-catalyst matplotlib stim
<<<<<<< HEAD
=======
      requirements_file: ${{ strategy.job-index == 0 && 'external.txt' || '' }}
      disable_new_opmath: ${{ inputs.disable_new_opmath }}
>>>>>>> 016d2cc7


  qcut-tests:
    needs:
      - setup-ci-load
    strategy:
      max-parallel: >-
        ${{
           fromJSON(needs.setup-ci-load.outputs.matrix-max-parallel).qcut-tests
           || fromJSON(needs.setup-ci-load.outputs.matrix-max-parallel).default
         }}
      matrix:
        python-version: >-
          ${{
            fromJSON(needs.setup-ci-load.outputs.python-version).qcut-tests
            || fromJSON(needs.setup-ci-load.outputs.python-version).default
           }}
    if: ${{ !contains(fromJSON(needs.setup-ci-load.outputs.jobs-to-skip), 'qcut-tests') }}
    uses: ./.github/workflows/unit-test.yml
    with:
      job_name: qcut-tests (${{ matrix.python-version }})
      branch: ${{ inputs.branch }}
      coverage_artifact_name: qcut-coverage
      python_version: ${{ matrix.python-version }}
      pipeline_mode: ${{ inputs.pipeline_mode }}
      install_jax: true
      install_tensorflow: true
      install_pytorch: true
      install_pennylane_lightning_master: true
      pytest_coverage_flags: ${{ inputs.pytest_coverage_flags }}
      pytest_markers: qcut
      additional_pip_packages: kahypar==1.1.7 opt_einsum
      disable_new_opmath: ${{ inputs.disable_new_opmath }}


  qchem-tests:
    needs:
      - setup-ci-load
    strategy:
      max-parallel: >-
        ${{
           fromJSON(needs.setup-ci-load.outputs.matrix-max-parallel).qchem-tests
           || fromJSON(needs.setup-ci-load.outputs.matrix-max-parallel).default
         }}
      matrix:
        python-version: >-
          ${{
            fromJSON(needs.setup-ci-load.outputs.python-version).qchem-tests
            || fromJSON(needs.setup-ci-load.outputs.python-version).default
           }}
    if: ${{ !contains(fromJSON(needs.setup-ci-load.outputs.jobs-to-skip), 'qchem-tests') }}
    uses: ./.github/workflows/unit-test.yml
    with:
      job_name: qchem-tests (${{ matrix.python-version }})
      branch: ${{ inputs.branch }}
      coverage_artifact_name: qchem-coverage
      python_version: ${{ matrix.python-version }}
      pipeline_mode: ${{ inputs.pipeline_mode }}
      install_jax: false
      install_tensorflow: false
      install_pytorch: false
      install_pennylane_lightning_master: true
      pytest_coverage_flags: ${{ inputs.pytest_coverage_flags }}
      pytest_markers: qchem
      additional_pip_packages: openfermionpyscf basis-set-exchange
      disable_new_opmath: ${{ inputs.disable_new_opmath }}

  gradients-tests:
    needs:
      - setup-ci-load
    strategy:
      max-parallel: >-
        ${{
           fromJSON(needs.setup-ci-load.outputs.matrix-max-parallel).gradients-tests
           || fromJSON(needs.setup-ci-load.outputs.matrix-max-parallel).default
         }}
      matrix:
        config:
          - suite: finite-diff
          - suite: param-shift
        python-version: >-
          ${{
            fromJSON(needs.setup-ci-load.outputs.python-version).gradients-tests
            || fromJSON(needs.setup-ci-load.outputs.python-version).default
           }}
    if: ${{ !contains(fromJSON(needs.setup-ci-load.outputs.jobs-to-skip), 'gradients-tests') }}
    uses: ./.github/workflows/unit-test.yml
    with:
      job_name: gradients-tests (${{ matrix.config.suite }}, ${{ matrix.python-version }})
      branch: ${{ inputs.branch }}
      coverage_artifact_name: gradients-${{ matrix.config.suite }}-coverage
      python_version: ${{ matrix.python-version }}
      pipeline_mode: ${{ inputs.pipeline_mode }}
      install_jax: true
      install_tensorflow: true
      install_pytorch: true
      install_pennylane_lightning_master: true
      pytest_coverage_flags: ${{ inputs.pytest_coverage_flags }}
      pytest_markers: ${{ matrix.config.suite }}
      disable_new_opmath: ${{ inputs.disable_new_opmath }}


  data-tests:
    needs:
      - setup-ci-load
    strategy:
      max-parallel: >-
        ${{
           fromJSON(needs.setup-ci-load.outputs.matrix-max-parallel).data-tests
           || fromJSON(needs.setup-ci-load.outputs.matrix-max-parallel).default
         }}
      matrix:
        python-version: >-
          ${{
            fromJSON(needs.setup-ci-load.outputs.python-version).data-tests
            || fromJSON(needs.setup-ci-load.outputs.python-version).default
           }}
    if: ${{ !contains(fromJSON(needs.setup-ci-load.outputs.jobs-to-skip), 'data-tests') }}
    uses: ./.github/workflows/unit-test.yml
    with:
      job_name: data-tests (${{ matrix.python-version }})
      branch: ${{ inputs.branch }}
      coverage_artifact_name: data-coverage
      python_version: ${{ matrix.python-version }}
      pipeline_mode: ${{ inputs.pipeline_mode }}
      install_jax: false
      install_tensorflow: false
      install_pytorch: false
      install_pennylane_lightning_master: true
      pytest_coverage_flags: ${{ inputs.pytest_coverage_flags }}
      pytest_markers: data
      additional_pip_packages: h5py
      disable_new_opmath: ${{ inputs.disable_new_opmath }}


  device-tests:
    needs:
      - setup-ci-load
    strategy:
      max-parallel: >-
        ${{
           fromJSON(needs.setup-ci-load.outputs.matrix-max-parallel).device-tests
           || fromJSON(needs.setup-ci-load.outputs.matrix-max-parallel).default
         }}
      matrix:
        config:
          - device: default.qubit.legacy
            shots: None
          - device: default.qubit
            shots: None
          - device: default.qubit
            shots: 10000
          - device: default.qubit.legacy
            shots: 10000
          # - device: default.qubit.tf
          #   shots: None
          - device: default.qubit.autograd
            shots: None
            skip_interface: jax,tf,torch
          - device: default.mixed
            shots: None
        python-version: >-
          ${{
            fromJSON(needs.setup-ci-load.outputs.python-version).device-tests
            || fromJSON(needs.setup-ci-load.outputs.python-version).default
           }}
    if: ${{ !contains(fromJSON(needs.setup-ci-load.outputs.jobs-to-skip), 'device-tests') }}
    uses: ./.github/workflows/unit-test.yml
    with:
      job_name: device-tests (${{ matrix.config.device }}, ${{ matrix.config.shots }}, ${{ matrix.python-version }})
      branch: ${{ inputs.branch }}
      coverage_artifact_name: devices-coverage-${{ matrix.config.device }}-${{ matrix.config.shots }}
      python_version: ${{ matrix.python-version }}
      pipeline_mode: ${{ inputs.pipeline_mode }}
      install_jax: ${{ !contains(matrix.config.skip_interface, 'jax') }}
      install_tensorflow: ${{ !contains(matrix.config.skip_interface, 'tf') }}
      install_pytorch: ${{ !contains(matrix.config.skip_interface, 'torch') }}
      install_pennylane_lightning_master: true
      pytest_test_directory: pennylane/devices/tests
      pytest_coverage_flags: ${{ inputs.pytest_coverage_flags }}
      pytest_additional_args: --device=${{ matrix.config.device }} --shots=${{ matrix.config.shots }}
      disable_new_opmath: ${{ inputs.disable_new_opmath }}


  upload-to-codecov:
    runs-on: ubuntu-latest

    needs:
      - torch-tests
      - autograd-tests
      - tf-tests
      - jax-tests
      - core-tests
      - all-interfaces-tests
      - external-libraries-tests
      - qcut-tests
      - qchem-tests
      - gradients-tests
      - data-tests
      - device-tests

    # Run this even if any of the above jobs are skipped but not if any of the jobs failed
    if: >-
      ${{
        always() &&
        !contains(needs.*.result, 'failure') &&
        !contains(needs.*.result, 'cancelled') &&
        inputs.pipeline_mode == 'unit-tests'
       }}

    steps:
      # Checkout repo so Codecov action is able to resolve git HEAD reference
      - name: Checkout
        uses: actions/checkout@v3
        with:
          ref: ${{ inputs.branch }}

      - name: Down Coverage Artifacts
        uses: actions/download-artifact@v3

      - name: Upload to Codecov
        uses: codecov/codecov-action@v4
        with:
          token: ${{ secrets.codecov_token }}
          fail_ci_if_error: true  # upload errors should be caught early<|MERGE_RESOLUTION|>--- conflicted
+++ resolved
@@ -159,11 +159,7 @@
       install_pennylane_lightning_master: true
       pytest_coverage_flags: ${{ inputs.pytest_coverage_flags }}
       pytest_markers: torch and not qcut and not finite-diff and not param-shift
-<<<<<<< HEAD
-=======
-      requirements_file: ${{ strategy.job-index == 0 && 'torch.txt' || '' }}
-      disable_new_opmath: ${{ inputs.disable_new_opmath }}
->>>>>>> 016d2cc7
+      disable_new_opmath: ${{ inputs.disable_new_opmath }}
 
 
   autograd-tests:
@@ -230,11 +226,7 @@
       pytest_markers: tf and not qcut and not finite-diff and not param-shift
       pytest_additional_args: --splits 3 --group ${{ matrix.group }} --durations-path='.github/workflows/tf_tests_durations.json'
       additional_pip_packages: pytest-split
-<<<<<<< HEAD
-=======
-      requirements_file: ${{ strategy.job-index == 0 && 'tf.txt' || '' }}
-      disable_new_opmath: ${{ inputs.disable_new_opmath }}
->>>>>>> 016d2cc7
+      disable_new_opmath: ${{ inputs.disable_new_opmath }}
 
 
   jax-tests:
@@ -269,11 +261,7 @@
       pytest_markers: jax and not qcut and not finite-diff and not param-shift
       pytest_additional_args: --splits 5 --group ${{ matrix.group }} --durations-path='.github/workflows/jax_tests_durations.json'
       additional_pip_packages: pytest-split
-<<<<<<< HEAD
-=======
-      requirements_file: ${{ strategy.job-index == 0 && 'jax.txt' || '' }}
-      disable_new_opmath: ${{ inputs.disable_new_opmath }}
->>>>>>> 016d2cc7
+      disable_new_opmath: ${{ inputs.disable_new_opmath }}
 
 
   core-tests:
@@ -308,11 +296,7 @@
       pytest_markers: core and not qcut and not finite-diff and not param-shift
       pytest_additional_args: --splits 5 --group ${{ matrix.group }} --durations-path='.github/workflows/core_tests_durations.json'
       additional_pip_packages: pytest-split
-<<<<<<< HEAD
-=======
-      requirements_file: ${{ strategy.job-index == 0 && 'core.txt' || '' }}
-      disable_new_opmath: ${{ inputs.disable_new_opmath }}
->>>>>>> 016d2cc7
+      disable_new_opmath: ${{ inputs.disable_new_opmath }}
 
 
   all-interfaces-tests:
@@ -344,11 +328,7 @@
       install_pennylane_lightning_master: true
       pytest_coverage_flags: ${{ inputs.pytest_coverage_flags }}
       pytest_markers: all_interfaces
-<<<<<<< HEAD
-=======
-      requirements_file: ${{ strategy.job-index == 0 && 'all_interfaces.txt' || '' }}
-      disable_new_opmath: ${{ inputs.disable_new_opmath }}
->>>>>>> 016d2cc7
+      disable_new_opmath: ${{ inputs.disable_new_opmath }}
 
 
   external-libraries-tests:
@@ -382,11 +362,7 @@
       pytest_coverage_flags: ${{ inputs.pytest_coverage_flags }}
       pytest_markers: external
       additional_pip_packages: pyzx pennylane-catalyst matplotlib stim
-<<<<<<< HEAD
-=======
-      requirements_file: ${{ strategy.job-index == 0 && 'external.txt' || '' }}
-      disable_new_opmath: ${{ inputs.disable_new_opmath }}
->>>>>>> 016d2cc7
+      disable_new_opmath: ${{ inputs.disable_new_opmath }}
 
 
   qcut-tests:
